--- conflicted
+++ resolved
@@ -344,11 +344,7 @@
    for (i = 0; i < VB->Count; i++) {
       GLuint attr;
 
-<<<<<<< HEAD
-      init_machine(ctx, machine);
-=======
-      init_machine(ctx, &machine, tnl->CurInstance);
->>>>>>> b7c38734
+      init_machine(ctx, machine, tnl->CurInstance);
 
 #if 0
       printf("Input  %d: %f, %f, %f, %f\n", i,
