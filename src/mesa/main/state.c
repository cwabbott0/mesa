/*
 * Mesa 3-D graphics library
 * Version:  7.1
 *
 * Copyright (C) 1999-2008  Brian Paul   All Rights Reserved.
 *
 * Permission is hereby granted, free of charge, to any person obtaining a
 * copy of this software and associated documentation files (the "Software"),
 * to deal in the Software without restriction, including without limitation
 * the rights to use, copy, modify, merge, publish, distribute, sublicense,
 * and/or sell copies of the Software, and to permit persons to whom the
 * Software is furnished to do so, subject to the following conditions:
 *
 * The above copyright notice and this permission notice shall be included
 * in all copies or substantial portions of the Software.
 *
 * THE SOFTWARE IS PROVIDED "AS IS", WITHOUT WARRANTY OF ANY KIND, EXPRESS
 * OR IMPLIED, INCLUDING BUT NOT LIMITED TO THE WARRANTIES OF MERCHANTABILITY,
 * FITNESS FOR A PARTICULAR PURPOSE AND NONINFRINGEMENT.  IN NO EVENT SHALL
 * BRIAN PAUL BE LIABLE FOR ANY CLAIM, DAMAGES OR OTHER LIABILITY, WHETHER IN
 * AN ACTION OF CONTRACT, TORT OR OTHERWISE, ARISING FROM, OUT OF OR IN
 * CONNECTION WITH THE SOFTWARE OR THE USE OR OTHER DEALINGS IN THE SOFTWARE.
 */


/**
 * \file state.c
 * State management.
 * 
 * This file manages recalculation of derived values in GLcontext.
 */


#include "glheader.h"
#include "mtypes.h"
#include "context.h"
#include "debug.h"
#include "macros.h"
#include "ffvertex_prog.h"
#include "framebuffer.h"
#include "light.h"
#include "matrix.h"
#if FEATURE_pixel_transfer
#include "pixel.h"
#endif
#include "shader/program.h"
#include "state.h"
#include "stencil.h"
#include "texenvprogram.h"
#include "texobj.h"
#include "texstate.h"
<<<<<<< HEAD
#include "mtypes.h"
#include "varray.h"
#if FEATURE_NV_vertex_program
#include "shader/nvprogram.h"
#endif
#if FEATURE_NV_fragment_program
#include "shader/nvprogram.h"
#include "shader/program.h"
#include "texenvprogram.h"
#endif
#if FEATURE_ARB_shader_objects
#include "shaders.h"
#endif
#include "debug.h"
#include "glapi/dispatch.h"



/**
 * Initialize a dispatch table with pointers to Mesa's immediate-mode
 * commands.
 *
 * Pointers to glBegin()/glEnd() object commands and a few others
 * are provided via the GLvertexformat interface.
 *
 * \param ctx  GL context to which \c exec belongs.
 * \param exec dispatch table.
 */
void
_mesa_init_exec_table(struct _glapi_table *exec)
{
#if _HAVE_FULL_GL
   _mesa_loopback_init_api_table( exec );
#endif

   /* load the dispatch slots we understand */
   SET_AlphaFunc(exec, _mesa_AlphaFunc);
   SET_BlendFunc(exec, _mesa_BlendFunc);
   SET_Clear(exec, _mesa_Clear);
   SET_ClearColor(exec, _mesa_ClearColor);
   SET_ClearStencil(exec, _mesa_ClearStencil);
   SET_ColorMask(exec, _mesa_ColorMask);
   SET_CullFace(exec, _mesa_CullFace);
   SET_Disable(exec, _mesa_Disable);
   SET_DrawBuffer(exec, _mesa_DrawBuffer);
   SET_Enable(exec, _mesa_Enable);
   SET_Finish(exec, _mesa_Finish);
   SET_Flush(exec, _mesa_Flush);
   SET_FrontFace(exec, _mesa_FrontFace);
   SET_Frustum(exec, _mesa_Frustum);
   SET_GetError(exec, _mesa_GetError);
   SET_GetFloatv(exec, _mesa_GetFloatv);
   SET_GetString(exec, _mesa_GetString);
   SET_InitNames(exec, _mesa_InitNames);
   SET_LineStipple(exec, _mesa_LineStipple);
   SET_LineWidth(exec, _mesa_LineWidth);
   SET_LoadIdentity(exec, _mesa_LoadIdentity);
   SET_LoadMatrixf(exec, _mesa_LoadMatrixf);
   SET_LoadName(exec, _mesa_LoadName);
   SET_LogicOp(exec, _mesa_LogicOp);
   SET_MatrixMode(exec, _mesa_MatrixMode);
   SET_MultMatrixf(exec, _mesa_MultMatrixf);
   SET_Ortho(exec, _mesa_Ortho);
   SET_PixelStorei(exec, _mesa_PixelStorei);
   SET_PopMatrix(exec, _mesa_PopMatrix);
   SET_PopName(exec, _mesa_PopName);
   SET_PushMatrix(exec, _mesa_PushMatrix);
   SET_PushName(exec, _mesa_PushName);
   SET_RasterPos2f(exec, _mesa_RasterPos2f);
   SET_RasterPos2fv(exec, _mesa_RasterPos2fv);
   SET_RasterPos2i(exec, _mesa_RasterPos2i);
   SET_RasterPos2iv(exec, _mesa_RasterPos2iv);
   SET_ReadBuffer(exec, _mesa_ReadBuffer);
   SET_RenderMode(exec, _mesa_RenderMode);
   SET_Rotatef(exec, _mesa_Rotatef);
   SET_Scalef(exec, _mesa_Scalef);
   SET_Scissor(exec, _mesa_Scissor);
   SET_SelectBuffer(exec, _mesa_SelectBuffer);
   SET_ShadeModel(exec, _mesa_ShadeModel);
   SET_StencilFunc(exec, _mesa_StencilFunc);
   SET_StencilMask(exec, _mesa_StencilMask);
   SET_StencilOp(exec, _mesa_StencilOp);
   SET_TexEnvfv(exec, _mesa_TexEnvfv);
   SET_TexEnvi(exec, _mesa_TexEnvi);
   SET_TexImage2D(exec, _mesa_TexImage2D);
   SET_TexParameteri(exec, _mesa_TexParameteri);
   SET_Translatef(exec, _mesa_Translatef);
   SET_Viewport(exec, _mesa_Viewport);
#if _HAVE_FULL_GL
   SET_Accum(exec, _mesa_Accum);
   SET_Bitmap(exec, _mesa_Bitmap);
   SET_CallList(exec, _mesa_CallList);
   SET_CallLists(exec, _mesa_CallLists);
   SET_ClearAccum(exec, _mesa_ClearAccum);
   SET_ClearDepth(exec, _mesa_ClearDepth);
   SET_ClearIndex(exec, _mesa_ClearIndex);
   SET_ClipPlane(exec, _mesa_ClipPlane);
   SET_ColorMaterial(exec, _mesa_ColorMaterial);
   SET_CopyPixels(exec, _mesa_CopyPixels);
   SET_CullParameterfvEXT(exec, _mesa_CullParameterfvEXT);
   SET_CullParameterdvEXT(exec, _mesa_CullParameterdvEXT);
   SET_DeleteLists(exec, _mesa_DeleteLists);
   SET_DepthFunc(exec, _mesa_DepthFunc);
   SET_DepthMask(exec, _mesa_DepthMask);
   SET_DepthRange(exec, _mesa_DepthRange);
   SET_DrawPixels(exec, _mesa_DrawPixels);
   SET_EndList(exec, _mesa_EndList);
   SET_FeedbackBuffer(exec, _mesa_FeedbackBuffer);
   SET_FogCoordPointerEXT(exec, _mesa_FogCoordPointerEXT);
   SET_Fogf(exec, _mesa_Fogf);
   SET_Fogfv(exec, _mesa_Fogfv);
   SET_Fogi(exec, _mesa_Fogi);
   SET_Fogiv(exec, _mesa_Fogiv);
   SET_GenLists(exec, _mesa_GenLists);
   SET_GetClipPlane(exec, _mesa_GetClipPlane);
   SET_GetBooleanv(exec, _mesa_GetBooleanv);
   SET_GetDoublev(exec, _mesa_GetDoublev);
   SET_GetIntegerv(exec, _mesa_GetIntegerv);
   SET_GetLightfv(exec, _mesa_GetLightfv);
   SET_GetLightiv(exec, _mesa_GetLightiv);
   SET_GetMapdv(exec, _mesa_GetMapdv);
   SET_GetMapfv(exec, _mesa_GetMapfv);
   SET_GetMapiv(exec, _mesa_GetMapiv);
   SET_GetMaterialfv(exec, _mesa_GetMaterialfv);
   SET_GetMaterialiv(exec, _mesa_GetMaterialiv);
   SET_GetPixelMapfv(exec, _mesa_GetPixelMapfv);
   SET_GetPixelMapuiv(exec, _mesa_GetPixelMapuiv);
   SET_GetPixelMapusv(exec, _mesa_GetPixelMapusv);
   SET_GetPolygonStipple(exec, _mesa_GetPolygonStipple);
   SET_GetTexEnvfv(exec, _mesa_GetTexEnvfv);
   SET_GetTexEnviv(exec, _mesa_GetTexEnviv);
   SET_GetTexLevelParameterfv(exec, _mesa_GetTexLevelParameterfv);
   SET_GetTexLevelParameteriv(exec, _mesa_GetTexLevelParameteriv);
   SET_GetTexParameterfv(exec, _mesa_GetTexParameterfv);
   SET_GetTexParameteriv(exec, _mesa_GetTexParameteriv);
   SET_GetTexGendv(exec, _mesa_GetTexGendv);
   SET_GetTexGenfv(exec, _mesa_GetTexGenfv);
   SET_GetTexGeniv(exec, _mesa_GetTexGeniv);
   SET_GetTexImage(exec, _mesa_GetTexImage);
   SET_Hint(exec, _mesa_Hint);
   SET_IndexMask(exec, _mesa_IndexMask);
   SET_IsEnabled(exec, _mesa_IsEnabled);
   SET_IsList(exec, _mesa_IsList);
   SET_LightModelf(exec, _mesa_LightModelf);
   SET_LightModelfv(exec, _mesa_LightModelfv);
   SET_LightModeli(exec, _mesa_LightModeli);
   SET_LightModeliv(exec, _mesa_LightModeliv);
   SET_Lightf(exec, _mesa_Lightf);
   SET_Lightfv(exec, _mesa_Lightfv);
   SET_Lighti(exec, _mesa_Lighti);
   SET_Lightiv(exec, _mesa_Lightiv);
   SET_ListBase(exec, _mesa_ListBase);
   SET_LoadMatrixd(exec, _mesa_LoadMatrixd);
   SET_Map1d(exec, _mesa_Map1d);
   SET_Map1f(exec, _mesa_Map1f);
   SET_Map2d(exec, _mesa_Map2d);
   SET_Map2f(exec, _mesa_Map2f);
   SET_MapGrid1d(exec, _mesa_MapGrid1d);
   SET_MapGrid1f(exec, _mesa_MapGrid1f);
   SET_MapGrid2d(exec, _mesa_MapGrid2d);
   SET_MapGrid2f(exec, _mesa_MapGrid2f);
   SET_MultMatrixd(exec, _mesa_MultMatrixd);
   SET_NewList(exec, _mesa_NewList);
   SET_PassThrough(exec, _mesa_PassThrough);
   SET_PixelMapfv(exec, _mesa_PixelMapfv);
   SET_PixelMapuiv(exec, _mesa_PixelMapuiv);
   SET_PixelMapusv(exec, _mesa_PixelMapusv);
   SET_PixelStoref(exec, _mesa_PixelStoref);
   SET_PixelTransferf(exec, _mesa_PixelTransferf);
   SET_PixelTransferi(exec, _mesa_PixelTransferi);
   SET_PixelZoom(exec, _mesa_PixelZoom);
   SET_PointSize(exec, _mesa_PointSize);
   SET_PolygonMode(exec, _mesa_PolygonMode);
   SET_PolygonOffset(exec, _mesa_PolygonOffset);
   SET_PolygonStipple(exec, _mesa_PolygonStipple);
   SET_PopAttrib(exec, _mesa_PopAttrib);
   SET_PushAttrib(exec, _mesa_PushAttrib);
   SET_RasterPos2d(exec, _mesa_RasterPos2d);
   SET_RasterPos2dv(exec, _mesa_RasterPos2dv);
   SET_RasterPos2s(exec, _mesa_RasterPos2s);
   SET_RasterPos2sv(exec, _mesa_RasterPos2sv);
   SET_RasterPos3d(exec, _mesa_RasterPos3d);
   SET_RasterPos3dv(exec, _mesa_RasterPos3dv);
   SET_RasterPos3f(exec, _mesa_RasterPos3f);
   SET_RasterPos3fv(exec, _mesa_RasterPos3fv);
   SET_RasterPos3i(exec, _mesa_RasterPos3i);
   SET_RasterPos3iv(exec, _mesa_RasterPos3iv);
   SET_RasterPos3s(exec, _mesa_RasterPos3s);
   SET_RasterPos3sv(exec, _mesa_RasterPos3sv);
   SET_RasterPos4d(exec, _mesa_RasterPos4d);
   SET_RasterPos4dv(exec, _mesa_RasterPos4dv);
   SET_RasterPos4f(exec, _mesa_RasterPos4f);
   SET_RasterPos4fv(exec, _mesa_RasterPos4fv);
   SET_RasterPos4i(exec, _mesa_RasterPos4i);
   SET_RasterPos4iv(exec, _mesa_RasterPos4iv);
   SET_RasterPos4s(exec, _mesa_RasterPos4s);
   SET_RasterPos4sv(exec, _mesa_RasterPos4sv);
   SET_ReadPixels(exec, _mesa_ReadPixels);
   SET_Rotated(exec, _mesa_Rotated);
   SET_Scaled(exec, _mesa_Scaled);
   SET_SecondaryColorPointerEXT(exec, _mesa_SecondaryColorPointerEXT);
   SET_TexEnvf(exec, _mesa_TexEnvf);
   SET_TexEnviv(exec, _mesa_TexEnviv);
   SET_TexGend(exec, _mesa_TexGend);
   SET_TexGendv(exec, _mesa_TexGendv);
   SET_TexGenf(exec, _mesa_TexGenf);
   SET_TexGenfv(exec, _mesa_TexGenfv);
   SET_TexGeni(exec, _mesa_TexGeni);
   SET_TexGeniv(exec, _mesa_TexGeniv);
   SET_TexImage1D(exec, _mesa_TexImage1D);
   SET_TexParameterf(exec, _mesa_TexParameterf);
   SET_TexParameterfv(exec, _mesa_TexParameterfv);
   SET_TexParameteriv(exec, _mesa_TexParameteriv);
   SET_Translated(exec, _mesa_Translated);
#endif

   /* 1.1 */
   SET_BindTexture(exec, _mesa_BindTexture);
   SET_DeleteTextures(exec, _mesa_DeleteTextures);
   SET_GenTextures(exec, _mesa_GenTextures);
#if _HAVE_FULL_GL
   SET_AreTexturesResident(exec, _mesa_AreTexturesResident);
   SET_ColorPointer(exec, _mesa_ColorPointer);
   SET_CopyTexImage1D(exec, _mesa_CopyTexImage1D);
   SET_CopyTexImage2D(exec, _mesa_CopyTexImage2D);
   SET_CopyTexSubImage1D(exec, _mesa_CopyTexSubImage1D);
   SET_CopyTexSubImage2D(exec, _mesa_CopyTexSubImage2D);
   SET_DisableClientState(exec, _mesa_DisableClientState);
   SET_EdgeFlagPointer(exec, _mesa_EdgeFlagPointer);
   SET_EnableClientState(exec, _mesa_EnableClientState);
   SET_GetPointerv(exec, _mesa_GetPointerv);
   SET_IndexPointer(exec, _mesa_IndexPointer);
   SET_InterleavedArrays(exec, _mesa_InterleavedArrays);
   SET_IsTexture(exec, _mesa_IsTexture);
   SET_NormalPointer(exec, _mesa_NormalPointer);
   SET_PopClientAttrib(exec, _mesa_PopClientAttrib);
   SET_PrioritizeTextures(exec, _mesa_PrioritizeTextures);
   SET_PushClientAttrib(exec, _mesa_PushClientAttrib);
   SET_TexCoordPointer(exec, _mesa_TexCoordPointer);
   SET_TexSubImage1D(exec, _mesa_TexSubImage1D);
   SET_TexSubImage2D(exec, _mesa_TexSubImage2D);
   SET_VertexPointer(exec, _mesa_VertexPointer);
#endif

   /* 1.2 */
#if _HAVE_FULL_GL
   SET_CopyTexSubImage3D(exec, _mesa_CopyTexSubImage3D);
   SET_TexImage3D(exec, _mesa_TexImage3D);
   SET_TexSubImage3D(exec, _mesa_TexSubImage3D);
#endif

   /* OpenGL 1.2  GL_ARB_imaging */
#if _HAVE_FULL_GL
   SET_BlendColor(exec, _mesa_BlendColor);
   SET_BlendEquation(exec, _mesa_BlendEquation);
   SET_BlendEquationSeparateEXT(exec, _mesa_BlendEquationSeparateEXT);
   SET_ColorSubTable(exec, _mesa_ColorSubTable);
   SET_ColorTable(exec, _mesa_ColorTable);
   SET_ColorTableParameterfv(exec, _mesa_ColorTableParameterfv);
   SET_ColorTableParameteriv(exec, _mesa_ColorTableParameteriv);
   SET_ConvolutionFilter1D(exec, _mesa_ConvolutionFilter1D);
   SET_ConvolutionFilter2D(exec, _mesa_ConvolutionFilter2D);
   SET_ConvolutionParameterf(exec, _mesa_ConvolutionParameterf);
   SET_ConvolutionParameterfv(exec, _mesa_ConvolutionParameterfv);
   SET_ConvolutionParameteri(exec, _mesa_ConvolutionParameteri);
   SET_ConvolutionParameteriv(exec, _mesa_ConvolutionParameteriv);
   SET_CopyColorSubTable(exec, _mesa_CopyColorSubTable);
   SET_CopyColorTable(exec, _mesa_CopyColorTable);
   SET_CopyConvolutionFilter1D(exec, _mesa_CopyConvolutionFilter1D);
   SET_CopyConvolutionFilter2D(exec, _mesa_CopyConvolutionFilter2D);
   SET_GetColorTable(exec, _mesa_GetColorTable);
   SET_GetColorTableParameterfv(exec, _mesa_GetColorTableParameterfv);
   SET_GetColorTableParameteriv(exec, _mesa_GetColorTableParameteriv);
   SET_GetConvolutionFilter(exec, _mesa_GetConvolutionFilter);
   SET_GetConvolutionParameterfv(exec, _mesa_GetConvolutionParameterfv);
   SET_GetConvolutionParameteriv(exec, _mesa_GetConvolutionParameteriv);
   SET_GetHistogram(exec, _mesa_GetHistogram);
   SET_GetHistogramParameterfv(exec, _mesa_GetHistogramParameterfv);
   SET_GetHistogramParameteriv(exec, _mesa_GetHistogramParameteriv);
   SET_GetMinmax(exec, _mesa_GetMinmax);
   SET_GetMinmaxParameterfv(exec, _mesa_GetMinmaxParameterfv);
   SET_GetMinmaxParameteriv(exec, _mesa_GetMinmaxParameteriv);
   SET_GetSeparableFilter(exec, _mesa_GetSeparableFilter);
   SET_Histogram(exec, _mesa_Histogram);
   SET_Minmax(exec, _mesa_Minmax);
   SET_ResetHistogram(exec, _mesa_ResetHistogram);
   SET_ResetMinmax(exec, _mesa_ResetMinmax);
   SET_SeparableFilter2D(exec, _mesa_SeparableFilter2D);
#endif

   /* OpenGL 2.0 */
   SET_StencilFuncSeparate(exec, _mesa_StencilFuncSeparate);
   SET_StencilMaskSeparate(exec, _mesa_StencilMaskSeparate);
   SET_StencilOpSeparate(exec, _mesa_StencilOpSeparate);
#if FEATURE_ARB_shader_objects
   SET_AttachShader(exec, _mesa_AttachShader);
   SET_CreateProgram(exec, _mesa_CreateProgram);
   SET_CreateShader(exec, _mesa_CreateShader);
   SET_DeleteProgram(exec, _mesa_DeleteProgram);
   SET_DeleteShader(exec, _mesa_DeleteShader);
   SET_DetachShader(exec, _mesa_DetachShader);
   SET_GetAttachedShaders(exec, _mesa_GetAttachedShaders);
   SET_GetProgramiv(exec, _mesa_GetProgramiv);
   SET_GetProgramInfoLog(exec, _mesa_GetProgramInfoLog);
   SET_GetShaderiv(exec, _mesa_GetShaderiv);
   SET_GetShaderInfoLog(exec, _mesa_GetShaderInfoLog);
   SET_IsProgram(exec, _mesa_IsProgram);
   SET_IsShader(exec, _mesa_IsShader);
#endif

   /* OpenGL 2.1 */
#if FEATURE_ARB_shader_objects
   SET_UniformMatrix2x3fv(exec, _mesa_UniformMatrix2x3fv);
   SET_UniformMatrix3x2fv(exec, _mesa_UniformMatrix3x2fv);
   SET_UniformMatrix2x4fv(exec, _mesa_UniformMatrix2x4fv);
   SET_UniformMatrix4x2fv(exec, _mesa_UniformMatrix4x2fv);
   SET_UniformMatrix3x4fv(exec, _mesa_UniformMatrix3x4fv);
   SET_UniformMatrix4x3fv(exec, _mesa_UniformMatrix4x3fv);
#endif


   /* 2. GL_EXT_blend_color */
#if 0
/*    SET_BlendColorEXT(exec, _mesa_BlendColorEXT); */
#endif

   /* 3. GL_EXT_polygon_offset */
#if _HAVE_FULL_GL
   SET_PolygonOffsetEXT(exec, _mesa_PolygonOffsetEXT);
#endif

   /* 6. GL_EXT_texture3d */
#if 0
/*    SET_CopyTexSubImage3DEXT(exec, _mesa_CopyTexSubImage3D); */
/*    SET_TexImage3DEXT(exec, _mesa_TexImage3DEXT); */
/*    SET_TexSubImage3DEXT(exec, _mesa_TexSubImage3D); */
#endif

   /* 11. GL_EXT_histogram */
#if 0
   SET_GetHistogramEXT(exec, _mesa_GetHistogram);
   SET_GetHistogramParameterfvEXT(exec, _mesa_GetHistogramParameterfv);
   SET_GetHistogramParameterivEXT(exec, _mesa_GetHistogramParameteriv);
   SET_GetMinmaxEXT(exec, _mesa_GetMinmax);
   SET_GetMinmaxParameterfvEXT(exec, _mesa_GetMinmaxParameterfv);
   SET_GetMinmaxParameterivEXT(exec, _mesa_GetMinmaxParameteriv);
#endif

   /* 14. SGI_color_table */
#if 0
   SET_ColorTableSGI(exec, _mesa_ColorTable);
   SET_ColorSubTableSGI(exec, _mesa_ColorSubTable);
   SET_GetColorTableSGI(exec, _mesa_GetColorTable);
   SET_GetColorTableParameterfvSGI(exec, _mesa_GetColorTableParameterfv);
   SET_GetColorTableParameterivSGI(exec, _mesa_GetColorTableParameteriv);
#endif

   /* 30. GL_EXT_vertex_array */
#if _HAVE_FULL_GL
   SET_ColorPointerEXT(exec, _mesa_ColorPointerEXT);
   SET_EdgeFlagPointerEXT(exec, _mesa_EdgeFlagPointerEXT);
   SET_IndexPointerEXT(exec, _mesa_IndexPointerEXT);
   SET_NormalPointerEXT(exec, _mesa_NormalPointerEXT);
   SET_TexCoordPointerEXT(exec, _mesa_TexCoordPointerEXT);
   SET_VertexPointerEXT(exec, _mesa_VertexPointerEXT);
#endif

   /* 37. GL_EXT_blend_minmax */
#if 0
   SET_BlendEquationEXT(exec, _mesa_BlendEquationEXT);
#endif

   /* 54. GL_EXT_point_parameters */
#if _HAVE_FULL_GL
   SET_PointParameterfEXT(exec, _mesa_PointParameterfEXT);
   SET_PointParameterfvEXT(exec, _mesa_PointParameterfvEXT);
#endif

   /* 97. GL_EXT_compiled_vertex_array */
#if _HAVE_FULL_GL
   SET_LockArraysEXT(exec, _mesa_LockArraysEXT);
   SET_UnlockArraysEXT(exec, _mesa_UnlockArraysEXT);
#endif

   /* 148. GL_EXT_multi_draw_arrays */
#if _HAVE_FULL_GL
   SET_MultiDrawArraysEXT(exec, _mesa_MultiDrawArraysEXT);
   SET_MultiDrawElementsEXT(exec, _mesa_MultiDrawElementsEXT);
#endif

   /* 173. GL_INGR_blend_func_separate */
#if _HAVE_FULL_GL
   SET_BlendFuncSeparateEXT(exec, _mesa_BlendFuncSeparateEXT);
#endif

   /* 196. GL_MESA_resize_buffers */
#if _HAVE_FULL_GL
   SET_ResizeBuffersMESA(exec, _mesa_ResizeBuffersMESA);
#endif

   /* 197. GL_MESA_window_pos */
#if _HAVE_FULL_GL
   SET_WindowPos2dMESA(exec, _mesa_WindowPos2dMESA);
   SET_WindowPos2dvMESA(exec, _mesa_WindowPos2dvMESA);
   SET_WindowPos2fMESA(exec, _mesa_WindowPos2fMESA);
   SET_WindowPos2fvMESA(exec, _mesa_WindowPos2fvMESA);
   SET_WindowPos2iMESA(exec, _mesa_WindowPos2iMESA);
   SET_WindowPos2ivMESA(exec, _mesa_WindowPos2ivMESA);
   SET_WindowPos2sMESA(exec, _mesa_WindowPos2sMESA);
   SET_WindowPos2svMESA(exec, _mesa_WindowPos2svMESA);
   SET_WindowPos3dMESA(exec, _mesa_WindowPos3dMESA);
   SET_WindowPos3dvMESA(exec, _mesa_WindowPos3dvMESA);
   SET_WindowPos3fMESA(exec, _mesa_WindowPos3fMESA);
   SET_WindowPos3fvMESA(exec, _mesa_WindowPos3fvMESA);
   SET_WindowPos3iMESA(exec, _mesa_WindowPos3iMESA);
   SET_WindowPos3ivMESA(exec, _mesa_WindowPos3ivMESA);
   SET_WindowPos3sMESA(exec, _mesa_WindowPos3sMESA);
   SET_WindowPos3svMESA(exec, _mesa_WindowPos3svMESA);
   SET_WindowPos4dMESA(exec, _mesa_WindowPos4dMESA);
   SET_WindowPos4dvMESA(exec, _mesa_WindowPos4dvMESA);
   SET_WindowPos4fMESA(exec, _mesa_WindowPos4fMESA);
   SET_WindowPos4fvMESA(exec, _mesa_WindowPos4fvMESA);
   SET_WindowPos4iMESA(exec, _mesa_WindowPos4iMESA);
   SET_WindowPos4ivMESA(exec, _mesa_WindowPos4ivMESA);
   SET_WindowPos4sMESA(exec, _mesa_WindowPos4sMESA);
   SET_WindowPos4svMESA(exec, _mesa_WindowPos4svMESA);
#endif

   /* 200. GL_IBM_multimode_draw_arrays */
#if _HAVE_FULL_GL
   SET_MultiModeDrawArraysIBM(exec, _mesa_MultiModeDrawArraysIBM);
   SET_MultiModeDrawElementsIBM(exec, _mesa_MultiModeDrawElementsIBM);
#endif

   /* 233. GL_NV_vertex_program */
#if FEATURE_NV_vertex_program
   SET_BindProgramNV(exec, _mesa_BindProgram);
   SET_DeleteProgramsNV(exec, _mesa_DeletePrograms);
   SET_ExecuteProgramNV(exec, _mesa_ExecuteProgramNV);
   SET_GenProgramsNV(exec, _mesa_GenPrograms);
   SET_AreProgramsResidentNV(exec, _mesa_AreProgramsResidentNV);
   SET_RequestResidentProgramsNV(exec, _mesa_RequestResidentProgramsNV);
   SET_GetProgramParameterfvNV(exec, _mesa_GetProgramParameterfvNV);
   SET_GetProgramParameterdvNV(exec, _mesa_GetProgramParameterdvNV);
   SET_GetProgramivNV(exec, _mesa_GetProgramivNV);
   SET_GetProgramStringNV(exec, _mesa_GetProgramStringNV);
   SET_GetTrackMatrixivNV(exec, _mesa_GetTrackMatrixivNV);
   SET_GetVertexAttribdvNV(exec, _mesa_GetVertexAttribdvNV);
   SET_GetVertexAttribfvNV(exec, _mesa_GetVertexAttribfvNV);
   SET_GetVertexAttribivNV(exec, _mesa_GetVertexAttribivNV);
   SET_GetVertexAttribPointervNV(exec, _mesa_GetVertexAttribPointervNV);
   SET_IsProgramNV(exec, _mesa_IsProgramARB);
   SET_LoadProgramNV(exec, _mesa_LoadProgramNV);
   SET_ProgramEnvParameter4dARB(exec, _mesa_ProgramEnvParameter4dARB); /* alias to ProgramParameter4dNV */
   SET_ProgramEnvParameter4dvARB(exec, _mesa_ProgramEnvParameter4dvARB);  /* alias to ProgramParameter4dvNV */
   SET_ProgramEnvParameter4fARB(exec, _mesa_ProgramEnvParameter4fARB);  /* alias to ProgramParameter4fNV */
   SET_ProgramEnvParameter4fvARB(exec, _mesa_ProgramEnvParameter4fvARB);  /* alias to ProgramParameter4fvNV */
   SET_ProgramParameters4dvNV(exec, _mesa_ProgramParameters4dvNV);
   SET_ProgramParameters4fvNV(exec, _mesa_ProgramParameters4fvNV);
   SET_TrackMatrixNV(exec, _mesa_TrackMatrixNV);
   SET_VertexAttribPointerNV(exec, _mesa_VertexAttribPointerNV);
   /* glVertexAttrib*NV functions handled in api_loopback.c */
#endif

   /* 273. GL_APPLE_vertex_array_object */
   SET_BindVertexArrayAPPLE(exec, _mesa_BindVertexArrayAPPLE);
   SET_DeleteVertexArraysAPPLE(exec, _mesa_DeleteVertexArraysAPPLE);
   SET_GenVertexArraysAPPLE(exec, _mesa_GenVertexArraysAPPLE);
   SET_IsVertexArrayAPPLE(exec, _mesa_IsVertexArrayAPPLE);

   /* 282. GL_NV_fragment_program */
#if FEATURE_NV_fragment_program
   SET_ProgramNamedParameter4fNV(exec, _mesa_ProgramNamedParameter4fNV);
   SET_ProgramNamedParameter4dNV(exec, _mesa_ProgramNamedParameter4dNV);
   SET_ProgramNamedParameter4fvNV(exec, _mesa_ProgramNamedParameter4fvNV);
   SET_ProgramNamedParameter4dvNV(exec, _mesa_ProgramNamedParameter4dvNV);
   SET_GetProgramNamedParameterfvNV(exec, _mesa_GetProgramNamedParameterfvNV);
   SET_GetProgramNamedParameterdvNV(exec, _mesa_GetProgramNamedParameterdvNV);
   SET_ProgramLocalParameter4dARB(exec, _mesa_ProgramLocalParameter4dARB);
   SET_ProgramLocalParameter4dvARB(exec, _mesa_ProgramLocalParameter4dvARB);
   SET_ProgramLocalParameter4fARB(exec, _mesa_ProgramLocalParameter4fARB);
   SET_ProgramLocalParameter4fvARB(exec, _mesa_ProgramLocalParameter4fvARB);
   SET_GetProgramLocalParameterdvARB(exec, _mesa_GetProgramLocalParameterdvARB);
   SET_GetProgramLocalParameterfvARB(exec, _mesa_GetProgramLocalParameterfvARB);
#endif

   /* 262. GL_NV_point_sprite */
#if _HAVE_FULL_GL
   SET_PointParameteriNV(exec, _mesa_PointParameteriNV);
   SET_PointParameterivNV(exec, _mesa_PointParameterivNV);
#endif

   /* 268. GL_EXT_stencil_two_side */
#if _HAVE_FULL_GL
   SET_ActiveStencilFaceEXT(exec, _mesa_ActiveStencilFaceEXT);
#endif

   /* ???. GL_EXT_depth_bounds_test */
   SET_DepthBoundsEXT(exec, _mesa_DepthBoundsEXT);

   /* ARB 1. GL_ARB_multitexture */
#if _HAVE_FULL_GL
   SET_ActiveTextureARB(exec, _mesa_ActiveTextureARB);
   SET_ClientActiveTextureARB(exec, _mesa_ClientActiveTextureARB);
#endif

   /* ARB 3. GL_ARB_transpose_matrix */
#if _HAVE_FULL_GL
   SET_LoadTransposeMatrixdARB(exec, _mesa_LoadTransposeMatrixdARB);
   SET_LoadTransposeMatrixfARB(exec, _mesa_LoadTransposeMatrixfARB);
   SET_MultTransposeMatrixdARB(exec, _mesa_MultTransposeMatrixdARB);
   SET_MultTransposeMatrixfARB(exec, _mesa_MultTransposeMatrixfARB);
#endif

   /* ARB 5. GL_ARB_multisample */
#if _HAVE_FULL_GL
   SET_SampleCoverageARB(exec, _mesa_SampleCoverageARB);
#endif

   /* ARB 12. GL_ARB_texture_compression */
#if _HAVE_FULL_GL
   SET_CompressedTexImage3DARB(exec, _mesa_CompressedTexImage3DARB);
   SET_CompressedTexImage2DARB(exec, _mesa_CompressedTexImage2DARB);
   SET_CompressedTexImage1DARB(exec, _mesa_CompressedTexImage1DARB);
   SET_CompressedTexSubImage3DARB(exec, _mesa_CompressedTexSubImage3DARB);
   SET_CompressedTexSubImage2DARB(exec, _mesa_CompressedTexSubImage2DARB);
   SET_CompressedTexSubImage1DARB(exec, _mesa_CompressedTexSubImage1DARB);
   SET_GetCompressedTexImageARB(exec, _mesa_GetCompressedTexImageARB);
#endif

   /* ARB 14. GL_ARB_point_parameters */
   /* reuse EXT_point_parameters functions */

   /* ARB 26. GL_ARB_vertex_program */
   /* ARB 27. GL_ARB_fragment_program */
#if FEATURE_ARB_vertex_program || FEATURE_ARB_fragment_program
   /* glVertexAttrib1sARB aliases glVertexAttrib1sNV */
   /* glVertexAttrib1fARB aliases glVertexAttrib1fNV */
   /* glVertexAttrib1dARB aliases glVertexAttrib1dNV */
   /* glVertexAttrib2sARB aliases glVertexAttrib2sNV */
   /* glVertexAttrib2fARB aliases glVertexAttrib2fNV */
   /* glVertexAttrib2dARB aliases glVertexAttrib2dNV */
   /* glVertexAttrib3sARB aliases glVertexAttrib3sNV */
   /* glVertexAttrib3fARB aliases glVertexAttrib3fNV */
   /* glVertexAttrib3dARB aliases glVertexAttrib3dNV */
   /* glVertexAttrib4sARB aliases glVertexAttrib4sNV */
   /* glVertexAttrib4fARB aliases glVertexAttrib4fNV */
   /* glVertexAttrib4dARB aliases glVertexAttrib4dNV */
   /* glVertexAttrib4NubARB aliases glVertexAttrib4NubNV */
   /* glVertexAttrib1svARB aliases glVertexAttrib1svNV */
   /* glVertexAttrib1fvARB aliases glVertexAttrib1fvNV */
   /* glVertexAttrib1dvARB aliases glVertexAttrib1dvNV */
   /* glVertexAttrib2svARB aliases glVertexAttrib2svNV */
   /* glVertexAttrib2fvARB aliases glVertexAttrib2fvNV */
   /* glVertexAttrib2dvARB aliases glVertexAttrib2dvNV */
   /* glVertexAttrib3svARB aliases glVertexAttrib3svNV */
   /* glVertexAttrib3fvARB aliases glVertexAttrib3fvNV */
   /* glVertexAttrib3dvARB aliases glVertexAttrib3dvNV */
   /* glVertexAttrib4svARB aliases glVertexAttrib4svNV */
   /* glVertexAttrib4fvARB aliases glVertexAttrib4fvNV */
   /* glVertexAttrib4dvARB aliases glVertexAttrib4dvNV */
   /* glVertexAttrib4NubvARB aliases glVertexAttrib4NubvNV */
   /* glVertexAttrib4bvARB handled in api_loopback.c */
   /* glVertexAttrib4ivARB handled in api_loopback.c */
   /* glVertexAttrib4ubvARB handled in api_loopback.c */
   /* glVertexAttrib4usvARB handled in api_loopback.c */
   /* glVertexAttrib4uivARB handled in api_loopback.c */
   /* glVertexAttrib4NbvARB handled in api_loopback.c */
   /* glVertexAttrib4NsvARB handled in api_loopback.c */
   /* glVertexAttrib4NivARB handled in api_loopback.c */
   /* glVertexAttrib4NusvARB handled in api_loopback.c */
   /* glVertexAttrib4NuivARB handled in api_loopback.c */
   SET_VertexAttribPointerARB(exec, _mesa_VertexAttribPointerARB);
   SET_EnableVertexAttribArrayARB(exec, _mesa_EnableVertexAttribArrayARB);
   SET_DisableVertexAttribArrayARB(exec, _mesa_DisableVertexAttribArrayARB);
   SET_ProgramStringARB(exec, _mesa_ProgramStringARB);
   /* glBindProgramARB aliases glBindProgramNV */
   /* glDeleteProgramsARB aliases glDeleteProgramsNV */
   /* glGenProgramsARB aliases glGenProgramsNV */
   /* glIsProgramARB aliases glIsProgramNV */
   SET_GetVertexAttribdvARB(exec, _mesa_GetVertexAttribdvARB);
   SET_GetVertexAttribfvARB(exec, _mesa_GetVertexAttribfvARB);
   SET_GetVertexAttribivARB(exec, _mesa_GetVertexAttribivARB);
   /* glGetVertexAttribPointervARB aliases glGetVertexAttribPointervNV */
   SET_ProgramEnvParameter4dARB(exec, _mesa_ProgramEnvParameter4dARB);
   SET_ProgramEnvParameter4dvARB(exec, _mesa_ProgramEnvParameter4dvARB);
   SET_ProgramEnvParameter4fARB(exec, _mesa_ProgramEnvParameter4fARB);
   SET_ProgramEnvParameter4fvARB(exec, _mesa_ProgramEnvParameter4fvARB);
   SET_ProgramLocalParameter4dARB(exec, _mesa_ProgramLocalParameter4dARB);
   SET_ProgramLocalParameter4dvARB(exec, _mesa_ProgramLocalParameter4dvARB);
   SET_ProgramLocalParameter4fARB(exec, _mesa_ProgramLocalParameter4fARB);
   SET_ProgramLocalParameter4fvARB(exec, _mesa_ProgramLocalParameter4fvARB);
   SET_GetProgramEnvParameterdvARB(exec, _mesa_GetProgramEnvParameterdvARB);
   SET_GetProgramEnvParameterfvARB(exec, _mesa_GetProgramEnvParameterfvARB);
   SET_GetProgramLocalParameterdvARB(exec, _mesa_GetProgramLocalParameterdvARB);
   SET_GetProgramLocalParameterfvARB(exec, _mesa_GetProgramLocalParameterfvARB);
   SET_GetProgramivARB(exec, _mesa_GetProgramivARB);
   SET_GetProgramStringARB(exec, _mesa_GetProgramStringARB);
#endif

   /* ARB 28. GL_ARB_vertex_buffer_object */
#if FEATURE_ARB_vertex_buffer_object
   SET_BindBufferARB(exec, _mesa_BindBufferARB);
   SET_BufferDataARB(exec, _mesa_BufferDataARB);
   SET_BufferSubDataARB(exec, _mesa_BufferSubDataARB);
   SET_DeleteBuffersARB(exec, _mesa_DeleteBuffersARB);
   SET_GenBuffersARB(exec, _mesa_GenBuffersARB);
   SET_GetBufferParameterivARB(exec, _mesa_GetBufferParameterivARB);
   SET_GetBufferPointervARB(exec, _mesa_GetBufferPointervARB);
   SET_GetBufferSubDataARB(exec, _mesa_GetBufferSubDataARB);
   SET_IsBufferARB(exec, _mesa_IsBufferARB);
   SET_MapBufferARB(exec, _mesa_MapBufferARB);
   SET_UnmapBufferARB(exec, _mesa_UnmapBufferARB);
#endif

   /* ARB 29. GL_ARB_occlusion_query */
#if FEATURE_ARB_occlusion_query
   SET_GenQueriesARB(exec, _mesa_GenQueriesARB);
   SET_DeleteQueriesARB(exec, _mesa_DeleteQueriesARB);
   SET_IsQueryARB(exec, _mesa_IsQueryARB);
   SET_BeginQueryARB(exec, _mesa_BeginQueryARB);
   SET_EndQueryARB(exec, _mesa_EndQueryARB);
   SET_GetQueryivARB(exec, _mesa_GetQueryivARB);
   SET_GetQueryObjectivARB(exec, _mesa_GetQueryObjectivARB);
   SET_GetQueryObjectuivARB(exec, _mesa_GetQueryObjectuivARB);
#endif

   /* ARB 37. GL_ARB_draw_buffers */
   SET_DrawBuffersARB(exec, _mesa_DrawBuffersARB);
   
#if FEATURE_ARB_shader_objects
   SET_DeleteObjectARB(exec, _mesa_DeleteObjectARB);
   SET_GetHandleARB(exec, _mesa_GetHandleARB);
   SET_DetachObjectARB(exec, _mesa_DetachObjectARB);
   SET_CreateShaderObjectARB(exec, _mesa_CreateShaderObjectARB);
   SET_ShaderSourceARB(exec, _mesa_ShaderSourceARB);
   SET_CompileShaderARB(exec, _mesa_CompileShaderARB);
   SET_CreateProgramObjectARB(exec, _mesa_CreateProgramObjectARB);
   SET_AttachObjectARB(exec, _mesa_AttachObjectARB);
   SET_LinkProgramARB(exec, _mesa_LinkProgramARB);
   SET_UseProgramObjectARB(exec, _mesa_UseProgramObjectARB);
   SET_ValidateProgramARB(exec, _mesa_ValidateProgramARB);
   SET_Uniform1fARB(exec, _mesa_Uniform1fARB);
   SET_Uniform2fARB(exec, _mesa_Uniform2fARB);
   SET_Uniform3fARB(exec, _mesa_Uniform3fARB);
   SET_Uniform4fARB(exec, _mesa_Uniform4fARB);
   SET_Uniform1iARB(exec, _mesa_Uniform1iARB);
   SET_Uniform2iARB(exec, _mesa_Uniform2iARB);
   SET_Uniform3iARB(exec, _mesa_Uniform3iARB);
   SET_Uniform4iARB(exec, _mesa_Uniform4iARB);
   SET_Uniform1fvARB(exec, _mesa_Uniform1fvARB);
   SET_Uniform2fvARB(exec, _mesa_Uniform2fvARB);
   SET_Uniform3fvARB(exec, _mesa_Uniform3fvARB);
   SET_Uniform4fvARB(exec, _mesa_Uniform4fvARB);
   SET_Uniform1ivARB(exec, _mesa_Uniform1ivARB);
   SET_Uniform2ivARB(exec, _mesa_Uniform2ivARB);
   SET_Uniform3ivARB(exec, _mesa_Uniform3ivARB);
   SET_Uniform4ivARB(exec, _mesa_Uniform4ivARB);
   SET_UniformMatrix2fvARB(exec, _mesa_UniformMatrix2fvARB);
   SET_UniformMatrix3fvARB(exec, _mesa_UniformMatrix3fvARB);
   SET_UniformMatrix4fvARB(exec, _mesa_UniformMatrix4fvARB);
   SET_GetObjectParameterfvARB(exec, _mesa_GetObjectParameterfvARB);
   SET_GetObjectParameterivARB(exec, _mesa_GetObjectParameterivARB);
   SET_GetInfoLogARB(exec, _mesa_GetInfoLogARB);
   SET_GetAttachedObjectsARB(exec, _mesa_GetAttachedObjectsARB);
   SET_GetUniformLocationARB(exec, _mesa_GetUniformLocationARB);
   SET_GetActiveUniformARB(exec, _mesa_GetActiveUniformARB);
   SET_GetUniformfvARB(exec, _mesa_GetUniformfvARB);
   SET_GetUniformivARB(exec, _mesa_GetUniformivARB);
   SET_GetShaderSourceARB(exec, _mesa_GetShaderSourceARB);
#endif    /* FEATURE_ARB_shader_objects */

#if FEATURE_ARB_vertex_shader
   SET_BindAttribLocationARB(exec, _mesa_BindAttribLocationARB);
   SET_GetActiveAttribARB(exec, _mesa_GetActiveAttribARB);
   SET_GetAttribLocationARB(exec, _mesa_GetAttribLocationARB);
#endif    /* FEATURE_ARB_vertex_shader */

  /* GL_ATI_fragment_shader */
#if FEATURE_ATI_fragment_shader
   SET_GenFragmentShadersATI(exec, _mesa_GenFragmentShadersATI);
   SET_BindFragmentShaderATI(exec, _mesa_BindFragmentShaderATI);
   SET_DeleteFragmentShaderATI(exec, _mesa_DeleteFragmentShaderATI);
   SET_BeginFragmentShaderATI(exec, _mesa_BeginFragmentShaderATI);
   SET_EndFragmentShaderATI(exec, _mesa_EndFragmentShaderATI);
   SET_PassTexCoordATI(exec, _mesa_PassTexCoordATI);
   SET_SampleMapATI(exec, _mesa_SampleMapATI);
   SET_ColorFragmentOp1ATI(exec, _mesa_ColorFragmentOp1ATI);
   SET_ColorFragmentOp2ATI(exec, _mesa_ColorFragmentOp2ATI);
   SET_ColorFragmentOp3ATI(exec, _mesa_ColorFragmentOp3ATI);
   SET_AlphaFragmentOp1ATI(exec, _mesa_AlphaFragmentOp1ATI);
   SET_AlphaFragmentOp2ATI(exec, _mesa_AlphaFragmentOp2ATI);
   SET_AlphaFragmentOp3ATI(exec, _mesa_AlphaFragmentOp3ATI);
   SET_SetFragmentShaderConstantATI(exec, _mesa_SetFragmentShaderConstantATI);
#endif

#if FEATURE_EXT_framebuffer_object
   SET_IsRenderbufferEXT(exec, _mesa_IsRenderbufferEXT);
   SET_BindRenderbufferEXT(exec, _mesa_BindRenderbufferEXT);
   SET_DeleteRenderbuffersEXT(exec, _mesa_DeleteRenderbuffersEXT);
   SET_GenRenderbuffersEXT(exec, _mesa_GenRenderbuffersEXT);
   SET_RenderbufferStorageEXT(exec, _mesa_RenderbufferStorageEXT);
   SET_GetRenderbufferParameterivEXT(exec, _mesa_GetRenderbufferParameterivEXT);
   SET_IsFramebufferEXT(exec, _mesa_IsFramebufferEXT);
   SET_BindFramebufferEXT(exec, _mesa_BindFramebufferEXT);
   SET_DeleteFramebuffersEXT(exec, _mesa_DeleteFramebuffersEXT);
   SET_GenFramebuffersEXT(exec, _mesa_GenFramebuffersEXT);
   SET_CheckFramebufferStatusEXT(exec, _mesa_CheckFramebufferStatusEXT);
   SET_FramebufferTexture1DEXT(exec, _mesa_FramebufferTexture1DEXT);
   SET_FramebufferTexture2DEXT(exec, _mesa_FramebufferTexture2DEXT);
   SET_FramebufferTexture3DEXT(exec, _mesa_FramebufferTexture3DEXT);
   SET_FramebufferRenderbufferEXT(exec, _mesa_FramebufferRenderbufferEXT);
   SET_GetFramebufferAttachmentParameterivEXT(exec, _mesa_GetFramebufferAttachmentParameterivEXT);
   SET_GenerateMipmapEXT(exec, _mesa_GenerateMipmapEXT);
#endif

#if FEATURE_EXT_timer_query
   SET_GetQueryObjecti64vEXT(exec, _mesa_GetQueryObjecti64vEXT);
   SET_GetQueryObjectui64vEXT(exec, _mesa_GetQueryObjectui64vEXT);
#endif

#if FEATURE_EXT_framebuffer_blit
   SET_BlitFramebufferEXT(exec, _mesa_BlitFramebufferEXT);
#endif

   /* GL_EXT_gpu_program_parameters */
#if FEATURE_ARB_vertex_program || FEATURE_ARB_fragment_program
   SET_ProgramEnvParameters4fvEXT(exec, _mesa_ProgramEnvParameters4fvEXT);
   SET_ProgramLocalParameters4fvEXT(exec, _mesa_ProgramLocalParameters4fvEXT);
#endif

   /* GL_MESA_texture_array / GL_EXT_texture_array */
#if FEATURE_EXT_framebuffer_object
   SET_FramebufferTextureLayerEXT(exec, _mesa_FramebufferTextureLayerEXT);
#endif

   /* GL_ATI_separate_stencil */
   SET_StencilFuncSeparateATI(exec, _mesa_StencilFuncSeparateATI);
}



/**********************************************************************/
/** \name State update logic */
/*@{*/
=======
>>>>>>> e6887a57


static void
update_separate_specular(GLcontext *ctx)
{
   if (NEED_SECONDARY_COLOR(ctx))
      ctx->_TriangleCaps |= DD_SEPARATE_SPECULAR;
   else
      ctx->_TriangleCaps &= ~DD_SEPARATE_SPECULAR;
}


/**
 * Update state dependent on vertex arrays.
 */
static void
update_arrays( GLcontext *ctx )
{
   GLuint i, min;

   /* find min of _MaxElement values for all enabled arrays */

   /* 0 */
   if (ctx->VertexProgram._Current
       && ctx->Array.ArrayObj->VertexAttrib[VERT_ATTRIB_POS].Enabled) {
      min = ctx->Array.ArrayObj->VertexAttrib[VERT_ATTRIB_POS]._MaxElement;
   }
   else if (ctx->Array.ArrayObj->Vertex.Enabled) {
      min = ctx->Array.ArrayObj->Vertex._MaxElement;
   }
   else {
      /* can't draw anything without vertex positions! */
      min = 0;
   }

   /* 1 */
   if (ctx->VertexProgram._Enabled
       && ctx->Array.ArrayObj->VertexAttrib[VERT_ATTRIB_WEIGHT].Enabled) {
      min = MIN2(min, ctx->Array.ArrayObj->VertexAttrib[VERT_ATTRIB_WEIGHT]._MaxElement);
   }
   /* no conventional vertex weight array */

   /* 2 */
   if (ctx->VertexProgram._Enabled
       && ctx->Array.ArrayObj->VertexAttrib[VERT_ATTRIB_NORMAL].Enabled) {
      min = MIN2(min, ctx->Array.ArrayObj->VertexAttrib[VERT_ATTRIB_NORMAL]._MaxElement);
   }
   else if (ctx->Array.ArrayObj->Normal.Enabled) {
      min = MIN2(min, ctx->Array.ArrayObj->Normal._MaxElement);
   }

   /* 3 */
   if (ctx->VertexProgram._Enabled
       && ctx->Array.ArrayObj->VertexAttrib[VERT_ATTRIB_COLOR0].Enabled) {
      min = MIN2(min, ctx->Array.ArrayObj->VertexAttrib[VERT_ATTRIB_COLOR0]._MaxElement);
   }
   else if (ctx->Array.ArrayObj->Color.Enabled) {
      min = MIN2(min, ctx->Array.ArrayObj->Color._MaxElement);
   }

   /* 4 */
   if (ctx->VertexProgram._Enabled
       && ctx->Array.ArrayObj->VertexAttrib[VERT_ATTRIB_COLOR1].Enabled) {
      min = MIN2(min, ctx->Array.ArrayObj->VertexAttrib[VERT_ATTRIB_COLOR1]._MaxElement);
   }
   else if (ctx->Array.ArrayObj->SecondaryColor.Enabled) {
      min = MIN2(min, ctx->Array.ArrayObj->SecondaryColor._MaxElement);
   }

   /* 5 */
   if (ctx->VertexProgram._Enabled
       && ctx->Array.ArrayObj->VertexAttrib[VERT_ATTRIB_FOG].Enabled) {
      min = MIN2(min, ctx->Array.ArrayObj->VertexAttrib[VERT_ATTRIB_FOG]._MaxElement);
   }
   else if (ctx->Array.ArrayObj->FogCoord.Enabled) {
      min = MIN2(min, ctx->Array.ArrayObj->FogCoord._MaxElement);
   }

   /* 6 */
   if (ctx->VertexProgram._Enabled
       && ctx->Array.ArrayObj->VertexAttrib[VERT_ATTRIB_COLOR_INDEX].Enabled) {
      min = MIN2(min, ctx->Array.ArrayObj->VertexAttrib[VERT_ATTRIB_COLOR_INDEX]._MaxElement);
   }
   else if (ctx->Array.ArrayObj->Index.Enabled) {
      min = MIN2(min, ctx->Array.ArrayObj->Index._MaxElement);
   }


   /* 7 */
   if (ctx->VertexProgram._Enabled
       && ctx->Array.ArrayObj->VertexAttrib[VERT_ATTRIB_EDGEFLAG].Enabled) {
      min = MIN2(min, ctx->Array.ArrayObj->VertexAttrib[VERT_ATTRIB_EDGEFLAG]._MaxElement);
   }

   /* 8..15 */
   for (i = VERT_ATTRIB_TEX0; i <= VERT_ATTRIB_TEX7; i++) {
      if (ctx->VertexProgram._Enabled
          && ctx->Array.ArrayObj->VertexAttrib[i].Enabled) {
         min = MIN2(min, ctx->Array.ArrayObj->VertexAttrib[i]._MaxElement);
      }
      else if (i - VERT_ATTRIB_TEX0 < ctx->Const.MaxTextureCoordUnits
               && ctx->Array.ArrayObj->TexCoord[i - VERT_ATTRIB_TEX0].Enabled) {
         min = MIN2(min, ctx->Array.ArrayObj->TexCoord[i - VERT_ATTRIB_TEX0]._MaxElement);
      }
   }

   /* 16..31 */
   if (ctx->VertexProgram._Current) {
      for (i = VERT_ATTRIB_GENERIC0; i < VERT_ATTRIB_MAX; i++) {
         if (ctx->Array.ArrayObj->VertexAttrib[i].Enabled) {
            min = MIN2(min, ctx->Array.ArrayObj->VertexAttrib[i]._MaxElement);
         }
      }
   }

   if (ctx->Array.ArrayObj->EdgeFlag.Enabled) {
      min = MIN2(min, ctx->Array.ArrayObj->EdgeFlag._MaxElement);
   }

   /* _MaxElement is one past the last legal array element */
   ctx->Array._MaxElement = min;
}


static void
update_program(GLcontext *ctx)
{
   const struct gl_shader_program *shProg = ctx->Shader.CurrentProgram;
   const struct gl_vertex_program *prevVP = ctx->VertexProgram._Current;
   const struct gl_fragment_program *prevFP = ctx->FragmentProgram._Current;

   /* These _Enabled flags indicate if the program is enabled AND valid. */
   ctx->VertexProgram._Enabled = ctx->VertexProgram.Enabled
      && ctx->VertexProgram.Current->Base.Instructions;
   ctx->FragmentProgram._Enabled = ctx->FragmentProgram.Enabled
      && ctx->FragmentProgram.Current->Base.Instructions;
   ctx->ATIFragmentShader._Enabled = ctx->ATIFragmentShader.Enabled
      && ctx->ATIFragmentShader.Current->Instructions[0];

   /*
    * Set the ctx->VertexProgram._Current and ctx->FragmentProgram._Current
    * pointers to the programs that should be enabled/used.  These will only
    * be NULL if we need to use the fixed-function code.
    *
    * These programs may come from several sources.  The priority is as
    * follows:
    *   1. OpenGL 2.0/ARB vertex/fragment shaders
    *   2. ARB/NV vertex/fragment programs
    *   3. Programs derived from fixed-function state.
    *
    * Note: it's possible for a vertex shader to get used with a fragment
    * program (and vice versa) here, but in practice that shouldn't ever
    * come up, or matter.
    */

<<<<<<< HEAD
   _mesa_reference_fragprog(ctx, &ctx->FragmentProgram._Current, NULL);

   if (shProg && shProg->LinkStatus) {
      /* Use shader programs */
      /* XXX this isn't quite right, since we may have either a vertex
       * _or_ fragment shader (not always both).
       */
      _mesa_reference_vertprog(ctx, &ctx->VertexProgram._Current,
                               shProg->VertexProgram);
      _mesa_reference_fragprog(ctx, &ctx->FragmentProgram._Current,
                               shProg->FragmentProgram);
   }
   else {
      if (ctx->VertexProgram._Enabled) {
         /* use user-defined vertex program */
         _mesa_reference_vertprog(ctx, &ctx->VertexProgram._Current,
                                  ctx->VertexProgram.Current);
      }
      else if (ctx->VertexProgram._MaintainTnlProgram) {
         /* Use vertex program generated from fixed-function state.
          * The _Current pointer will get set in
          * _tnl_UpdateFixedFunctionProgram() later if appropriate.
          */
         _mesa_reference_vertprog(ctx, &ctx->VertexProgram._Current, NULL);
      }
      else {
         /* no vertex program */
         _mesa_reference_vertprog(ctx, &ctx->VertexProgram._Current, NULL);
      }

      if (ctx->FragmentProgram._Enabled) {
         /* use user-defined vertex program */
         _mesa_reference_fragprog(ctx, &ctx->FragmentProgram._Current,
                                  ctx->FragmentProgram.Current);
      }
      else if (ctx->FragmentProgram._MaintainTexEnvProgram) {
         /* Use fragment program generated from fixed-function state.
          * The _Current pointer will get set in _mesa_UpdateTexEnvProgram()
          * later if appropriate.
          */
         _mesa_reference_fragprog(ctx, &ctx->FragmentProgram._Current, NULL);
      }
      else {
         /* no fragment program */
         _mesa_reference_fragprog(ctx, &ctx->FragmentProgram._Current, NULL);
      }
   }

   if (ctx->VertexProgram._Current)
      assert(ctx->VertexProgram._Current->Base.Parameters);
   if (ctx->FragmentProgram._Current)
      assert(ctx->FragmentProgram._Current->Base.Parameters);


   ctx->FragmentProgram._Active = ctx->FragmentProgram._Enabled;
   if (ctx->FragmentProgram._MaintainTexEnvProgram &&
       !ctx->FragmentProgram._Enabled) {
      if (ctx->FragmentProgram._UseTexEnvProgram)
	 ctx->FragmentProgram._Active = GL_TRUE;
=======
   /**
    ** Fragment program
    **/
#if 1
   /* XXX get rid of this someday? */
   ctx->FragmentProgram._Active = GL_FALSE;
#endif
   if (shProg && shProg->LinkStatus && shProg->FragmentProgram) {
      /* user-defined fragment shader */
      _mesa_reference_fragprog(ctx, &ctx->FragmentProgram._Current,
                               shProg->FragmentProgram);
   }
   else if (ctx->FragmentProgram._Enabled) {
      /* use user-defined fragment program */
      _mesa_reference_fragprog(ctx, &ctx->FragmentProgram._Current,
                               ctx->FragmentProgram.Current);
   }
   else if (ctx->FragmentProgram._MaintainTexEnvProgram) {
      /* fragment program generated from fixed-function state */
      _mesa_reference_fragprog(ctx, &ctx->FragmentProgram._Current,
                               _mesa_get_fixed_func_fragment_program(ctx));
      _mesa_reference_fragprog(ctx, &ctx->FragmentProgram._TexEnvProgram,
                               ctx->FragmentProgram._Current);

      /* XXX get rid of this confusing stuff someday? */
      ctx->FragmentProgram._Active = ctx->FragmentProgram._Enabled;
      if (ctx->FragmentProgram._UseTexEnvProgram)
         ctx->FragmentProgram._Active = GL_TRUE;
   }
   else {
      /* no fragment program */
      _mesa_reference_fragprog(ctx, &ctx->FragmentProgram._Current, NULL);
   }

   if (ctx->FragmentProgram._Current != prevFP && ctx->Driver.BindProgram) {
      ctx->Driver.BindProgram(ctx, GL_FRAGMENT_PROGRAM_ARB,
                         (struct gl_program *) ctx->FragmentProgram._Current);
   }

   /**
    ** Vertex program
    **/
#if 1
   /* XXX get rid of this someday? */
   _mesa_reference_vertprog(ctx, &ctx->VertexProgram._TnlProgram, NULL);
#endif
   if (shProg && shProg->LinkStatus && shProg->VertexProgram) {
      /* user-defined vertex shader */
      _mesa_reference_vertprog(ctx, &ctx->VertexProgram._Current,
                               shProg->VertexProgram);
   }
   else if (ctx->VertexProgram._Enabled) {
      /* use user-defined vertex program */
      _mesa_reference_vertprog(ctx, &ctx->VertexProgram._Current,
                               ctx->VertexProgram.Current);
   }
   else if (ctx->VertexProgram._MaintainTnlProgram) {
      /* vertex program generated from fixed-function state */
      _mesa_reference_vertprog(ctx, &ctx->VertexProgram._Current,
                               _mesa_get_fixed_func_vertex_program(ctx));
      _mesa_reference_vertprog(ctx, &ctx->VertexProgram._TnlProgram,
                               ctx->VertexProgram._Current);
   }
   else {
      /* no vertex program / used fixed-function code */
      _mesa_reference_vertprog(ctx, &ctx->VertexProgram._Current, NULL);
   }

   if (ctx->VertexProgram._Current != prevVP && ctx->Driver.BindProgram) {
      ctx->Driver.BindProgram(ctx, GL_VERTEX_PROGRAM_ARB,
                           (struct gl_program *) ctx->VertexProgram._Current);
>>>>>>> e6887a57
   }
}


static void
update_viewport_matrix(GLcontext *ctx)
{
   const GLfloat depthMax = ctx->DrawBuffer->_DepthMaxF;

   ASSERT(depthMax > 0);

   /* Compute scale and bias values. This is really driver-specific
    * and should be maintained elsewhere if at all.
    * NOTE: RasterPos uses this.
    */
   _math_matrix_viewport(&ctx->Viewport._WindowMap,
                         ctx->Viewport.X, ctx->Viewport.Y,
                         ctx->Viewport.Width, ctx->Viewport.Height,
                         ctx->Viewport.Near, ctx->Viewport.Far,
                         depthMax);
}


/**
 * Update derived multisample state.
 */
static void
update_multisample(GLcontext *ctx)
{
   ctx->Multisample._Enabled = GL_FALSE;
   if (ctx->DrawBuffer) {
      if (ctx->DrawBuffer->Visual.sampleBuffers)
         ctx->Multisample._Enabled = GL_TRUE;
   }
}


/**
 * Update derived color/blend/logicop state.
 */
static void
update_color(GLcontext *ctx)
{
   /* This is needed to support 1.1's RGB logic ops AND
    * 1.0's blending logicops.
    */
   ctx->Color._LogicOpEnabled = RGBA_LOGICOP_ENABLED(ctx);
}


/*
 * Check polygon state and set DD_TRI_CULL_FRONT_BACK and/or DD_TRI_OFFSET
 * in ctx->_TriangleCaps if needed.
 */
static void
update_polygon(GLcontext *ctx)
{
   ctx->_TriangleCaps &= ~(DD_TRI_CULL_FRONT_BACK | DD_TRI_OFFSET);

   if (ctx->Polygon.CullFlag && ctx->Polygon.CullFaceMode == GL_FRONT_AND_BACK)
      ctx->_TriangleCaps |= DD_TRI_CULL_FRONT_BACK;

   if (   ctx->Polygon.OffsetPoint
       || ctx->Polygon.OffsetLine
       || ctx->Polygon.OffsetFill)
      ctx->_TriangleCaps |= DD_TRI_OFFSET;
}


/**
 * Update the ctx->_TriangleCaps bitfield.
 * XXX that bitfield should really go away someday!
 * This function must be called after other update_*() functions since
 * there are dependencies on some other derived values.
 */
#if 0
static void
update_tricaps(GLcontext *ctx, GLbitfield new_state)
{
   ctx->_TriangleCaps = 0;

   /*
    * Points
    */
   if (1/*new_state & _NEW_POINT*/) {
      if (ctx->Point.SmoothFlag)
         ctx->_TriangleCaps |= DD_POINT_SMOOTH;
      if (ctx->Point.Size != 1.0F)
         ctx->_TriangleCaps |= DD_POINT_SIZE;
      if (ctx->Point._Attenuated)
         ctx->_TriangleCaps |= DD_POINT_ATTEN;
   }

   /*
    * Lines
    */
   if (1/*new_state & _NEW_LINE*/) {
      if (ctx->Line.SmoothFlag)
         ctx->_TriangleCaps |= DD_LINE_SMOOTH;
      if (ctx->Line.StippleFlag)
         ctx->_TriangleCaps |= DD_LINE_STIPPLE;
      if (ctx->Line.Width != 1.0)
         ctx->_TriangleCaps |= DD_LINE_WIDTH;
   }

   /*
    * Polygons
    */
   if (1/*new_state & _NEW_POLYGON*/) {
      if (ctx->Polygon.SmoothFlag)
         ctx->_TriangleCaps |= DD_TRI_SMOOTH;
      if (ctx->Polygon.StippleFlag)
         ctx->_TriangleCaps |= DD_TRI_STIPPLE;
      if (ctx->Polygon.FrontMode != GL_FILL
          || ctx->Polygon.BackMode != GL_FILL)
         ctx->_TriangleCaps |= DD_TRI_UNFILLED;
      if (ctx->Polygon.CullFlag
          && ctx->Polygon.CullFaceMode == GL_FRONT_AND_BACK)
         ctx->_TriangleCaps |= DD_TRI_CULL_FRONT_BACK;
      if (ctx->Polygon.OffsetPoint ||
          ctx->Polygon.OffsetLine ||
          ctx->Polygon.OffsetFill)
         ctx->_TriangleCaps |= DD_TRI_OFFSET;
   }

   /*
    * Lighting and shading
    */
   if (ctx->Light.Enabled && ctx->Light.Model.TwoSide)
      ctx->_TriangleCaps |= DD_TRI_LIGHT_TWOSIDE;
   if (ctx->Light.ShadeModel == GL_FLAT)
      ctx->_TriangleCaps |= DD_FLATSHADE;
   if (NEED_SECONDARY_COLOR(ctx))
      ctx->_TriangleCaps |= DD_SEPARATE_SPECULAR;

   /*
    * Stencil
    */
   if (ctx->Stencil._TestTwoSide)
      ctx->_TriangleCaps |= DD_TRI_TWOSTENCIL;
}
#endif


/**
 * Compute derived GL state.
 * If __GLcontextRec::NewState is non-zero then this function \b must
 * be called before rendering anything.
 *
 * Calls dd_function_table::UpdateState to perform any internal state
 * management necessary.
 * 
 * \sa _mesa_update_modelview_project(), _mesa_update_texture(),
 * _mesa_update_buffer_bounds(),
 * _mesa_update_lighting() and _mesa_update_tnl_spaces().
 */
void
_mesa_update_state_locked( GLcontext *ctx )
{
   GLbitfield new_state = ctx->NewState;
   GLbitfield prog_flags = _NEW_PROGRAM;

   if (MESA_VERBOSE & VERBOSE_STATE)
      _mesa_print_state("_mesa_update_state", new_state);

   if (new_state & (_NEW_MODELVIEW|_NEW_PROJECTION))
      _mesa_update_modelview_project( ctx, new_state );

   if (new_state & (_NEW_PROGRAM|_NEW_TEXTURE|_NEW_TEXTURE_MATRIX))
      _mesa_update_texture( ctx, new_state );

   if (new_state & _NEW_BUFFERS)
      _mesa_update_framebuffer(ctx);

   if (new_state & (_NEW_SCISSOR | _NEW_BUFFERS | _NEW_VIEWPORT))
      _mesa_update_draw_buffer_bounds( ctx );

   if (new_state & _NEW_POLYGON)
      update_polygon( ctx );

   if (new_state & _NEW_LIGHT)
      _mesa_update_lighting( ctx );

   if (new_state & _NEW_STENCIL)
      _mesa_update_stencil( ctx );

#if FEATURE_pixel_transfer
   if (new_state & _IMAGE_NEW_TRANSFER_STATE)
      _mesa_update_pixel( ctx, new_state );
#endif

   if (new_state & _DD_NEW_SEPARATE_SPECULAR)
      update_separate_specular( ctx );

   if (new_state & (_NEW_ARRAY | _NEW_PROGRAM))
      update_arrays( ctx );

   if (new_state & (_NEW_BUFFERS | _NEW_VIEWPORT))
      update_viewport_matrix(ctx);

   if (new_state & _NEW_MULTISAMPLE)
      update_multisample( ctx );

   if (new_state & _NEW_COLOR)
      update_color( ctx );

#if 0
   if (new_state & (_NEW_POINT | _NEW_LINE | _NEW_POLYGON | _NEW_LIGHT
                    | _NEW_STENCIL | _DD_NEW_SEPARATE_SPECULAR))
      update_tricaps( ctx, new_state );
#endif

   /* ctx->_NeedEyeCoords is now up to date.
    *
    * If the truth value of this variable has changed, update for the
    * new lighting space and recompute the positions of lights and the
    * normal transform.
    *
    * If the lighting space hasn't changed, may still need to recompute
    * light positions & normal transforms for other reasons.
    */
   if (new_state & _MESA_NEW_NEED_EYE_COORDS) 
      _mesa_update_tnl_spaces( ctx, new_state );

   if (ctx->FragmentProgram._MaintainTexEnvProgram) {
      prog_flags |= (_NEW_TEXTURE | _NEW_FOG | _DD_NEW_SEPARATE_SPECULAR);
   }
   if (ctx->VertexProgram._MaintainTnlProgram) {
      prog_flags |= (_NEW_ARRAY | _NEW_TEXTURE | _NEW_TEXTURE_MATRIX |
                     _NEW_TRANSFORM | _NEW_POINT |
                     _NEW_FOG | _NEW_LIGHT |
                     _MESA_NEW_NEED_EYE_COORDS);
   }
   if (new_state & prog_flags)
      update_program( ctx );



   /*
    * Give the driver a chance to act upon the new_state flags.
    * The driver might plug in different span functions, for example.
    * Also, this is where the driver can invalidate the state of any
    * active modules (such as swrast_setup, swrast, tnl, etc).
    *
    * Set ctx->NewState to zero to avoid recursion if
    * Driver.UpdateState() has to call FLUSH_VERTICES().  (fixed?)
    */
   new_state = ctx->NewState;
   ctx->NewState = 0;
   ctx->Driver.UpdateState(ctx, new_state);
   ctx->Array.NewState = 0;
}


/* This is the usual entrypoint for state updates:
 */
void
_mesa_update_state( GLcontext *ctx )
{
   _mesa_lock_context_textures(ctx);
   _mesa_update_state_locked(ctx);
   _mesa_unlock_context_textures(ctx);
}<|MERGE_RESOLUTION|>--- conflicted
+++ resolved
@@ -49,754 +49,8 @@
 #include "texenvprogram.h"
 #include "texobj.h"
 #include "texstate.h"
-<<<<<<< HEAD
-#include "mtypes.h"
-#include "varray.h"
-#if FEATURE_NV_vertex_program
-#include "shader/nvprogram.h"
-#endif
-#if FEATURE_NV_fragment_program
-#include "shader/nvprogram.h"
-#include "shader/program.h"
-#include "texenvprogram.h"
-#endif
-#if FEATURE_ARB_shader_objects
-#include "shaders.h"
-#endif
-#include "debug.h"
-#include "glapi/dispatch.h"
-
-
-
-/**
- * Initialize a dispatch table with pointers to Mesa's immediate-mode
- * commands.
- *
- * Pointers to glBegin()/glEnd() object commands and a few others
- * are provided via the GLvertexformat interface.
- *
- * \param ctx  GL context to which \c exec belongs.
- * \param exec dispatch table.
- */
-void
-_mesa_init_exec_table(struct _glapi_table *exec)
-{
-#if _HAVE_FULL_GL
-   _mesa_loopback_init_api_table( exec );
-#endif
-
-   /* load the dispatch slots we understand */
-   SET_AlphaFunc(exec, _mesa_AlphaFunc);
-   SET_BlendFunc(exec, _mesa_BlendFunc);
-   SET_Clear(exec, _mesa_Clear);
-   SET_ClearColor(exec, _mesa_ClearColor);
-   SET_ClearStencil(exec, _mesa_ClearStencil);
-   SET_ColorMask(exec, _mesa_ColorMask);
-   SET_CullFace(exec, _mesa_CullFace);
-   SET_Disable(exec, _mesa_Disable);
-   SET_DrawBuffer(exec, _mesa_DrawBuffer);
-   SET_Enable(exec, _mesa_Enable);
-   SET_Finish(exec, _mesa_Finish);
-   SET_Flush(exec, _mesa_Flush);
-   SET_FrontFace(exec, _mesa_FrontFace);
-   SET_Frustum(exec, _mesa_Frustum);
-   SET_GetError(exec, _mesa_GetError);
-   SET_GetFloatv(exec, _mesa_GetFloatv);
-   SET_GetString(exec, _mesa_GetString);
-   SET_InitNames(exec, _mesa_InitNames);
-   SET_LineStipple(exec, _mesa_LineStipple);
-   SET_LineWidth(exec, _mesa_LineWidth);
-   SET_LoadIdentity(exec, _mesa_LoadIdentity);
-   SET_LoadMatrixf(exec, _mesa_LoadMatrixf);
-   SET_LoadName(exec, _mesa_LoadName);
-   SET_LogicOp(exec, _mesa_LogicOp);
-   SET_MatrixMode(exec, _mesa_MatrixMode);
-   SET_MultMatrixf(exec, _mesa_MultMatrixf);
-   SET_Ortho(exec, _mesa_Ortho);
-   SET_PixelStorei(exec, _mesa_PixelStorei);
-   SET_PopMatrix(exec, _mesa_PopMatrix);
-   SET_PopName(exec, _mesa_PopName);
-   SET_PushMatrix(exec, _mesa_PushMatrix);
-   SET_PushName(exec, _mesa_PushName);
-   SET_RasterPos2f(exec, _mesa_RasterPos2f);
-   SET_RasterPos2fv(exec, _mesa_RasterPos2fv);
-   SET_RasterPos2i(exec, _mesa_RasterPos2i);
-   SET_RasterPos2iv(exec, _mesa_RasterPos2iv);
-   SET_ReadBuffer(exec, _mesa_ReadBuffer);
-   SET_RenderMode(exec, _mesa_RenderMode);
-   SET_Rotatef(exec, _mesa_Rotatef);
-   SET_Scalef(exec, _mesa_Scalef);
-   SET_Scissor(exec, _mesa_Scissor);
-   SET_SelectBuffer(exec, _mesa_SelectBuffer);
-   SET_ShadeModel(exec, _mesa_ShadeModel);
-   SET_StencilFunc(exec, _mesa_StencilFunc);
-   SET_StencilMask(exec, _mesa_StencilMask);
-   SET_StencilOp(exec, _mesa_StencilOp);
-   SET_TexEnvfv(exec, _mesa_TexEnvfv);
-   SET_TexEnvi(exec, _mesa_TexEnvi);
-   SET_TexImage2D(exec, _mesa_TexImage2D);
-   SET_TexParameteri(exec, _mesa_TexParameteri);
-   SET_Translatef(exec, _mesa_Translatef);
-   SET_Viewport(exec, _mesa_Viewport);
-#if _HAVE_FULL_GL
-   SET_Accum(exec, _mesa_Accum);
-   SET_Bitmap(exec, _mesa_Bitmap);
-   SET_CallList(exec, _mesa_CallList);
-   SET_CallLists(exec, _mesa_CallLists);
-   SET_ClearAccum(exec, _mesa_ClearAccum);
-   SET_ClearDepth(exec, _mesa_ClearDepth);
-   SET_ClearIndex(exec, _mesa_ClearIndex);
-   SET_ClipPlane(exec, _mesa_ClipPlane);
-   SET_ColorMaterial(exec, _mesa_ColorMaterial);
-   SET_CopyPixels(exec, _mesa_CopyPixels);
-   SET_CullParameterfvEXT(exec, _mesa_CullParameterfvEXT);
-   SET_CullParameterdvEXT(exec, _mesa_CullParameterdvEXT);
-   SET_DeleteLists(exec, _mesa_DeleteLists);
-   SET_DepthFunc(exec, _mesa_DepthFunc);
-   SET_DepthMask(exec, _mesa_DepthMask);
-   SET_DepthRange(exec, _mesa_DepthRange);
-   SET_DrawPixels(exec, _mesa_DrawPixels);
-   SET_EndList(exec, _mesa_EndList);
-   SET_FeedbackBuffer(exec, _mesa_FeedbackBuffer);
-   SET_FogCoordPointerEXT(exec, _mesa_FogCoordPointerEXT);
-   SET_Fogf(exec, _mesa_Fogf);
-   SET_Fogfv(exec, _mesa_Fogfv);
-   SET_Fogi(exec, _mesa_Fogi);
-   SET_Fogiv(exec, _mesa_Fogiv);
-   SET_GenLists(exec, _mesa_GenLists);
-   SET_GetClipPlane(exec, _mesa_GetClipPlane);
-   SET_GetBooleanv(exec, _mesa_GetBooleanv);
-   SET_GetDoublev(exec, _mesa_GetDoublev);
-   SET_GetIntegerv(exec, _mesa_GetIntegerv);
-   SET_GetLightfv(exec, _mesa_GetLightfv);
-   SET_GetLightiv(exec, _mesa_GetLightiv);
-   SET_GetMapdv(exec, _mesa_GetMapdv);
-   SET_GetMapfv(exec, _mesa_GetMapfv);
-   SET_GetMapiv(exec, _mesa_GetMapiv);
-   SET_GetMaterialfv(exec, _mesa_GetMaterialfv);
-   SET_GetMaterialiv(exec, _mesa_GetMaterialiv);
-   SET_GetPixelMapfv(exec, _mesa_GetPixelMapfv);
-   SET_GetPixelMapuiv(exec, _mesa_GetPixelMapuiv);
-   SET_GetPixelMapusv(exec, _mesa_GetPixelMapusv);
-   SET_GetPolygonStipple(exec, _mesa_GetPolygonStipple);
-   SET_GetTexEnvfv(exec, _mesa_GetTexEnvfv);
-   SET_GetTexEnviv(exec, _mesa_GetTexEnviv);
-   SET_GetTexLevelParameterfv(exec, _mesa_GetTexLevelParameterfv);
-   SET_GetTexLevelParameteriv(exec, _mesa_GetTexLevelParameteriv);
-   SET_GetTexParameterfv(exec, _mesa_GetTexParameterfv);
-   SET_GetTexParameteriv(exec, _mesa_GetTexParameteriv);
-   SET_GetTexGendv(exec, _mesa_GetTexGendv);
-   SET_GetTexGenfv(exec, _mesa_GetTexGenfv);
-   SET_GetTexGeniv(exec, _mesa_GetTexGeniv);
-   SET_GetTexImage(exec, _mesa_GetTexImage);
-   SET_Hint(exec, _mesa_Hint);
-   SET_IndexMask(exec, _mesa_IndexMask);
-   SET_IsEnabled(exec, _mesa_IsEnabled);
-   SET_IsList(exec, _mesa_IsList);
-   SET_LightModelf(exec, _mesa_LightModelf);
-   SET_LightModelfv(exec, _mesa_LightModelfv);
-   SET_LightModeli(exec, _mesa_LightModeli);
-   SET_LightModeliv(exec, _mesa_LightModeliv);
-   SET_Lightf(exec, _mesa_Lightf);
-   SET_Lightfv(exec, _mesa_Lightfv);
-   SET_Lighti(exec, _mesa_Lighti);
-   SET_Lightiv(exec, _mesa_Lightiv);
-   SET_ListBase(exec, _mesa_ListBase);
-   SET_LoadMatrixd(exec, _mesa_LoadMatrixd);
-   SET_Map1d(exec, _mesa_Map1d);
-   SET_Map1f(exec, _mesa_Map1f);
-   SET_Map2d(exec, _mesa_Map2d);
-   SET_Map2f(exec, _mesa_Map2f);
-   SET_MapGrid1d(exec, _mesa_MapGrid1d);
-   SET_MapGrid1f(exec, _mesa_MapGrid1f);
-   SET_MapGrid2d(exec, _mesa_MapGrid2d);
-   SET_MapGrid2f(exec, _mesa_MapGrid2f);
-   SET_MultMatrixd(exec, _mesa_MultMatrixd);
-   SET_NewList(exec, _mesa_NewList);
-   SET_PassThrough(exec, _mesa_PassThrough);
-   SET_PixelMapfv(exec, _mesa_PixelMapfv);
-   SET_PixelMapuiv(exec, _mesa_PixelMapuiv);
-   SET_PixelMapusv(exec, _mesa_PixelMapusv);
-   SET_PixelStoref(exec, _mesa_PixelStoref);
-   SET_PixelTransferf(exec, _mesa_PixelTransferf);
-   SET_PixelTransferi(exec, _mesa_PixelTransferi);
-   SET_PixelZoom(exec, _mesa_PixelZoom);
-   SET_PointSize(exec, _mesa_PointSize);
-   SET_PolygonMode(exec, _mesa_PolygonMode);
-   SET_PolygonOffset(exec, _mesa_PolygonOffset);
-   SET_PolygonStipple(exec, _mesa_PolygonStipple);
-   SET_PopAttrib(exec, _mesa_PopAttrib);
-   SET_PushAttrib(exec, _mesa_PushAttrib);
-   SET_RasterPos2d(exec, _mesa_RasterPos2d);
-   SET_RasterPos2dv(exec, _mesa_RasterPos2dv);
-   SET_RasterPos2s(exec, _mesa_RasterPos2s);
-   SET_RasterPos2sv(exec, _mesa_RasterPos2sv);
-   SET_RasterPos3d(exec, _mesa_RasterPos3d);
-   SET_RasterPos3dv(exec, _mesa_RasterPos3dv);
-   SET_RasterPos3f(exec, _mesa_RasterPos3f);
-   SET_RasterPos3fv(exec, _mesa_RasterPos3fv);
-   SET_RasterPos3i(exec, _mesa_RasterPos3i);
-   SET_RasterPos3iv(exec, _mesa_RasterPos3iv);
-   SET_RasterPos3s(exec, _mesa_RasterPos3s);
-   SET_RasterPos3sv(exec, _mesa_RasterPos3sv);
-   SET_RasterPos4d(exec, _mesa_RasterPos4d);
-   SET_RasterPos4dv(exec, _mesa_RasterPos4dv);
-   SET_RasterPos4f(exec, _mesa_RasterPos4f);
-   SET_RasterPos4fv(exec, _mesa_RasterPos4fv);
-   SET_RasterPos4i(exec, _mesa_RasterPos4i);
-   SET_RasterPos4iv(exec, _mesa_RasterPos4iv);
-   SET_RasterPos4s(exec, _mesa_RasterPos4s);
-   SET_RasterPos4sv(exec, _mesa_RasterPos4sv);
-   SET_ReadPixels(exec, _mesa_ReadPixels);
-   SET_Rotated(exec, _mesa_Rotated);
-   SET_Scaled(exec, _mesa_Scaled);
-   SET_SecondaryColorPointerEXT(exec, _mesa_SecondaryColorPointerEXT);
-   SET_TexEnvf(exec, _mesa_TexEnvf);
-   SET_TexEnviv(exec, _mesa_TexEnviv);
-   SET_TexGend(exec, _mesa_TexGend);
-   SET_TexGendv(exec, _mesa_TexGendv);
-   SET_TexGenf(exec, _mesa_TexGenf);
-   SET_TexGenfv(exec, _mesa_TexGenfv);
-   SET_TexGeni(exec, _mesa_TexGeni);
-   SET_TexGeniv(exec, _mesa_TexGeniv);
-   SET_TexImage1D(exec, _mesa_TexImage1D);
-   SET_TexParameterf(exec, _mesa_TexParameterf);
-   SET_TexParameterfv(exec, _mesa_TexParameterfv);
-   SET_TexParameteriv(exec, _mesa_TexParameteriv);
-   SET_Translated(exec, _mesa_Translated);
-#endif
-
-   /* 1.1 */
-   SET_BindTexture(exec, _mesa_BindTexture);
-   SET_DeleteTextures(exec, _mesa_DeleteTextures);
-   SET_GenTextures(exec, _mesa_GenTextures);
-#if _HAVE_FULL_GL
-   SET_AreTexturesResident(exec, _mesa_AreTexturesResident);
-   SET_ColorPointer(exec, _mesa_ColorPointer);
-   SET_CopyTexImage1D(exec, _mesa_CopyTexImage1D);
-   SET_CopyTexImage2D(exec, _mesa_CopyTexImage2D);
-   SET_CopyTexSubImage1D(exec, _mesa_CopyTexSubImage1D);
-   SET_CopyTexSubImage2D(exec, _mesa_CopyTexSubImage2D);
-   SET_DisableClientState(exec, _mesa_DisableClientState);
-   SET_EdgeFlagPointer(exec, _mesa_EdgeFlagPointer);
-   SET_EnableClientState(exec, _mesa_EnableClientState);
-   SET_GetPointerv(exec, _mesa_GetPointerv);
-   SET_IndexPointer(exec, _mesa_IndexPointer);
-   SET_InterleavedArrays(exec, _mesa_InterleavedArrays);
-   SET_IsTexture(exec, _mesa_IsTexture);
-   SET_NormalPointer(exec, _mesa_NormalPointer);
-   SET_PopClientAttrib(exec, _mesa_PopClientAttrib);
-   SET_PrioritizeTextures(exec, _mesa_PrioritizeTextures);
-   SET_PushClientAttrib(exec, _mesa_PushClientAttrib);
-   SET_TexCoordPointer(exec, _mesa_TexCoordPointer);
-   SET_TexSubImage1D(exec, _mesa_TexSubImage1D);
-   SET_TexSubImage2D(exec, _mesa_TexSubImage2D);
-   SET_VertexPointer(exec, _mesa_VertexPointer);
-#endif
-
-   /* 1.2 */
-#if _HAVE_FULL_GL
-   SET_CopyTexSubImage3D(exec, _mesa_CopyTexSubImage3D);
-   SET_TexImage3D(exec, _mesa_TexImage3D);
-   SET_TexSubImage3D(exec, _mesa_TexSubImage3D);
-#endif
-
-   /* OpenGL 1.2  GL_ARB_imaging */
-#if _HAVE_FULL_GL
-   SET_BlendColor(exec, _mesa_BlendColor);
-   SET_BlendEquation(exec, _mesa_BlendEquation);
-   SET_BlendEquationSeparateEXT(exec, _mesa_BlendEquationSeparateEXT);
-   SET_ColorSubTable(exec, _mesa_ColorSubTable);
-   SET_ColorTable(exec, _mesa_ColorTable);
-   SET_ColorTableParameterfv(exec, _mesa_ColorTableParameterfv);
-   SET_ColorTableParameteriv(exec, _mesa_ColorTableParameteriv);
-   SET_ConvolutionFilter1D(exec, _mesa_ConvolutionFilter1D);
-   SET_ConvolutionFilter2D(exec, _mesa_ConvolutionFilter2D);
-   SET_ConvolutionParameterf(exec, _mesa_ConvolutionParameterf);
-   SET_ConvolutionParameterfv(exec, _mesa_ConvolutionParameterfv);
-   SET_ConvolutionParameteri(exec, _mesa_ConvolutionParameteri);
-   SET_ConvolutionParameteriv(exec, _mesa_ConvolutionParameteriv);
-   SET_CopyColorSubTable(exec, _mesa_CopyColorSubTable);
-   SET_CopyColorTable(exec, _mesa_CopyColorTable);
-   SET_CopyConvolutionFilter1D(exec, _mesa_CopyConvolutionFilter1D);
-   SET_CopyConvolutionFilter2D(exec, _mesa_CopyConvolutionFilter2D);
-   SET_GetColorTable(exec, _mesa_GetColorTable);
-   SET_GetColorTableParameterfv(exec, _mesa_GetColorTableParameterfv);
-   SET_GetColorTableParameteriv(exec, _mesa_GetColorTableParameteriv);
-   SET_GetConvolutionFilter(exec, _mesa_GetConvolutionFilter);
-   SET_GetConvolutionParameterfv(exec, _mesa_GetConvolutionParameterfv);
-   SET_GetConvolutionParameteriv(exec, _mesa_GetConvolutionParameteriv);
-   SET_GetHistogram(exec, _mesa_GetHistogram);
-   SET_GetHistogramParameterfv(exec, _mesa_GetHistogramParameterfv);
-   SET_GetHistogramParameteriv(exec, _mesa_GetHistogramParameteriv);
-   SET_GetMinmax(exec, _mesa_GetMinmax);
-   SET_GetMinmaxParameterfv(exec, _mesa_GetMinmaxParameterfv);
-   SET_GetMinmaxParameteriv(exec, _mesa_GetMinmaxParameteriv);
-   SET_GetSeparableFilter(exec, _mesa_GetSeparableFilter);
-   SET_Histogram(exec, _mesa_Histogram);
-   SET_Minmax(exec, _mesa_Minmax);
-   SET_ResetHistogram(exec, _mesa_ResetHistogram);
-   SET_ResetMinmax(exec, _mesa_ResetMinmax);
-   SET_SeparableFilter2D(exec, _mesa_SeparableFilter2D);
-#endif
-
-   /* OpenGL 2.0 */
-   SET_StencilFuncSeparate(exec, _mesa_StencilFuncSeparate);
-   SET_StencilMaskSeparate(exec, _mesa_StencilMaskSeparate);
-   SET_StencilOpSeparate(exec, _mesa_StencilOpSeparate);
-#if FEATURE_ARB_shader_objects
-   SET_AttachShader(exec, _mesa_AttachShader);
-   SET_CreateProgram(exec, _mesa_CreateProgram);
-   SET_CreateShader(exec, _mesa_CreateShader);
-   SET_DeleteProgram(exec, _mesa_DeleteProgram);
-   SET_DeleteShader(exec, _mesa_DeleteShader);
-   SET_DetachShader(exec, _mesa_DetachShader);
-   SET_GetAttachedShaders(exec, _mesa_GetAttachedShaders);
-   SET_GetProgramiv(exec, _mesa_GetProgramiv);
-   SET_GetProgramInfoLog(exec, _mesa_GetProgramInfoLog);
-   SET_GetShaderiv(exec, _mesa_GetShaderiv);
-   SET_GetShaderInfoLog(exec, _mesa_GetShaderInfoLog);
-   SET_IsProgram(exec, _mesa_IsProgram);
-   SET_IsShader(exec, _mesa_IsShader);
-#endif
-
-   /* OpenGL 2.1 */
-#if FEATURE_ARB_shader_objects
-   SET_UniformMatrix2x3fv(exec, _mesa_UniformMatrix2x3fv);
-   SET_UniformMatrix3x2fv(exec, _mesa_UniformMatrix3x2fv);
-   SET_UniformMatrix2x4fv(exec, _mesa_UniformMatrix2x4fv);
-   SET_UniformMatrix4x2fv(exec, _mesa_UniformMatrix4x2fv);
-   SET_UniformMatrix3x4fv(exec, _mesa_UniformMatrix3x4fv);
-   SET_UniformMatrix4x3fv(exec, _mesa_UniformMatrix4x3fv);
-#endif
-
-
-   /* 2. GL_EXT_blend_color */
-#if 0
-/*    SET_BlendColorEXT(exec, _mesa_BlendColorEXT); */
-#endif
-
-   /* 3. GL_EXT_polygon_offset */
-#if _HAVE_FULL_GL
-   SET_PolygonOffsetEXT(exec, _mesa_PolygonOffsetEXT);
-#endif
-
-   /* 6. GL_EXT_texture3d */
-#if 0
-/*    SET_CopyTexSubImage3DEXT(exec, _mesa_CopyTexSubImage3D); */
-/*    SET_TexImage3DEXT(exec, _mesa_TexImage3DEXT); */
-/*    SET_TexSubImage3DEXT(exec, _mesa_TexSubImage3D); */
-#endif
-
-   /* 11. GL_EXT_histogram */
-#if 0
-   SET_GetHistogramEXT(exec, _mesa_GetHistogram);
-   SET_GetHistogramParameterfvEXT(exec, _mesa_GetHistogramParameterfv);
-   SET_GetHistogramParameterivEXT(exec, _mesa_GetHistogramParameteriv);
-   SET_GetMinmaxEXT(exec, _mesa_GetMinmax);
-   SET_GetMinmaxParameterfvEXT(exec, _mesa_GetMinmaxParameterfv);
-   SET_GetMinmaxParameterivEXT(exec, _mesa_GetMinmaxParameteriv);
-#endif
-
-   /* 14. SGI_color_table */
-#if 0
-   SET_ColorTableSGI(exec, _mesa_ColorTable);
-   SET_ColorSubTableSGI(exec, _mesa_ColorSubTable);
-   SET_GetColorTableSGI(exec, _mesa_GetColorTable);
-   SET_GetColorTableParameterfvSGI(exec, _mesa_GetColorTableParameterfv);
-   SET_GetColorTableParameterivSGI(exec, _mesa_GetColorTableParameteriv);
-#endif
-
-   /* 30. GL_EXT_vertex_array */
-#if _HAVE_FULL_GL
-   SET_ColorPointerEXT(exec, _mesa_ColorPointerEXT);
-   SET_EdgeFlagPointerEXT(exec, _mesa_EdgeFlagPointerEXT);
-   SET_IndexPointerEXT(exec, _mesa_IndexPointerEXT);
-   SET_NormalPointerEXT(exec, _mesa_NormalPointerEXT);
-   SET_TexCoordPointerEXT(exec, _mesa_TexCoordPointerEXT);
-   SET_VertexPointerEXT(exec, _mesa_VertexPointerEXT);
-#endif
-
-   /* 37. GL_EXT_blend_minmax */
-#if 0
-   SET_BlendEquationEXT(exec, _mesa_BlendEquationEXT);
-#endif
-
-   /* 54. GL_EXT_point_parameters */
-#if _HAVE_FULL_GL
-   SET_PointParameterfEXT(exec, _mesa_PointParameterfEXT);
-   SET_PointParameterfvEXT(exec, _mesa_PointParameterfvEXT);
-#endif
-
-   /* 97. GL_EXT_compiled_vertex_array */
-#if _HAVE_FULL_GL
-   SET_LockArraysEXT(exec, _mesa_LockArraysEXT);
-   SET_UnlockArraysEXT(exec, _mesa_UnlockArraysEXT);
-#endif
-
-   /* 148. GL_EXT_multi_draw_arrays */
-#if _HAVE_FULL_GL
-   SET_MultiDrawArraysEXT(exec, _mesa_MultiDrawArraysEXT);
-   SET_MultiDrawElementsEXT(exec, _mesa_MultiDrawElementsEXT);
-#endif
-
-   /* 173. GL_INGR_blend_func_separate */
-#if _HAVE_FULL_GL
-   SET_BlendFuncSeparateEXT(exec, _mesa_BlendFuncSeparateEXT);
-#endif
-
-   /* 196. GL_MESA_resize_buffers */
-#if _HAVE_FULL_GL
-   SET_ResizeBuffersMESA(exec, _mesa_ResizeBuffersMESA);
-#endif
-
-   /* 197. GL_MESA_window_pos */
-#if _HAVE_FULL_GL
-   SET_WindowPos2dMESA(exec, _mesa_WindowPos2dMESA);
-   SET_WindowPos2dvMESA(exec, _mesa_WindowPos2dvMESA);
-   SET_WindowPos2fMESA(exec, _mesa_WindowPos2fMESA);
-   SET_WindowPos2fvMESA(exec, _mesa_WindowPos2fvMESA);
-   SET_WindowPos2iMESA(exec, _mesa_WindowPos2iMESA);
-   SET_WindowPos2ivMESA(exec, _mesa_WindowPos2ivMESA);
-   SET_WindowPos2sMESA(exec, _mesa_WindowPos2sMESA);
-   SET_WindowPos2svMESA(exec, _mesa_WindowPos2svMESA);
-   SET_WindowPos3dMESA(exec, _mesa_WindowPos3dMESA);
-   SET_WindowPos3dvMESA(exec, _mesa_WindowPos3dvMESA);
-   SET_WindowPos3fMESA(exec, _mesa_WindowPos3fMESA);
-   SET_WindowPos3fvMESA(exec, _mesa_WindowPos3fvMESA);
-   SET_WindowPos3iMESA(exec, _mesa_WindowPos3iMESA);
-   SET_WindowPos3ivMESA(exec, _mesa_WindowPos3ivMESA);
-   SET_WindowPos3sMESA(exec, _mesa_WindowPos3sMESA);
-   SET_WindowPos3svMESA(exec, _mesa_WindowPos3svMESA);
-   SET_WindowPos4dMESA(exec, _mesa_WindowPos4dMESA);
-   SET_WindowPos4dvMESA(exec, _mesa_WindowPos4dvMESA);
-   SET_WindowPos4fMESA(exec, _mesa_WindowPos4fMESA);
-   SET_WindowPos4fvMESA(exec, _mesa_WindowPos4fvMESA);
-   SET_WindowPos4iMESA(exec, _mesa_WindowPos4iMESA);
-   SET_WindowPos4ivMESA(exec, _mesa_WindowPos4ivMESA);
-   SET_WindowPos4sMESA(exec, _mesa_WindowPos4sMESA);
-   SET_WindowPos4svMESA(exec, _mesa_WindowPos4svMESA);
-#endif
-
-   /* 200. GL_IBM_multimode_draw_arrays */
-#if _HAVE_FULL_GL
-   SET_MultiModeDrawArraysIBM(exec, _mesa_MultiModeDrawArraysIBM);
-   SET_MultiModeDrawElementsIBM(exec, _mesa_MultiModeDrawElementsIBM);
-#endif
-
-   /* 233. GL_NV_vertex_program */
-#if FEATURE_NV_vertex_program
-   SET_BindProgramNV(exec, _mesa_BindProgram);
-   SET_DeleteProgramsNV(exec, _mesa_DeletePrograms);
-   SET_ExecuteProgramNV(exec, _mesa_ExecuteProgramNV);
-   SET_GenProgramsNV(exec, _mesa_GenPrograms);
-   SET_AreProgramsResidentNV(exec, _mesa_AreProgramsResidentNV);
-   SET_RequestResidentProgramsNV(exec, _mesa_RequestResidentProgramsNV);
-   SET_GetProgramParameterfvNV(exec, _mesa_GetProgramParameterfvNV);
-   SET_GetProgramParameterdvNV(exec, _mesa_GetProgramParameterdvNV);
-   SET_GetProgramivNV(exec, _mesa_GetProgramivNV);
-   SET_GetProgramStringNV(exec, _mesa_GetProgramStringNV);
-   SET_GetTrackMatrixivNV(exec, _mesa_GetTrackMatrixivNV);
-   SET_GetVertexAttribdvNV(exec, _mesa_GetVertexAttribdvNV);
-   SET_GetVertexAttribfvNV(exec, _mesa_GetVertexAttribfvNV);
-   SET_GetVertexAttribivNV(exec, _mesa_GetVertexAttribivNV);
-   SET_GetVertexAttribPointervNV(exec, _mesa_GetVertexAttribPointervNV);
-   SET_IsProgramNV(exec, _mesa_IsProgramARB);
-   SET_LoadProgramNV(exec, _mesa_LoadProgramNV);
-   SET_ProgramEnvParameter4dARB(exec, _mesa_ProgramEnvParameter4dARB); /* alias to ProgramParameter4dNV */
-   SET_ProgramEnvParameter4dvARB(exec, _mesa_ProgramEnvParameter4dvARB);  /* alias to ProgramParameter4dvNV */
-   SET_ProgramEnvParameter4fARB(exec, _mesa_ProgramEnvParameter4fARB);  /* alias to ProgramParameter4fNV */
-   SET_ProgramEnvParameter4fvARB(exec, _mesa_ProgramEnvParameter4fvARB);  /* alias to ProgramParameter4fvNV */
-   SET_ProgramParameters4dvNV(exec, _mesa_ProgramParameters4dvNV);
-   SET_ProgramParameters4fvNV(exec, _mesa_ProgramParameters4fvNV);
-   SET_TrackMatrixNV(exec, _mesa_TrackMatrixNV);
-   SET_VertexAttribPointerNV(exec, _mesa_VertexAttribPointerNV);
-   /* glVertexAttrib*NV functions handled in api_loopback.c */
-#endif
-
-   /* 273. GL_APPLE_vertex_array_object */
-   SET_BindVertexArrayAPPLE(exec, _mesa_BindVertexArrayAPPLE);
-   SET_DeleteVertexArraysAPPLE(exec, _mesa_DeleteVertexArraysAPPLE);
-   SET_GenVertexArraysAPPLE(exec, _mesa_GenVertexArraysAPPLE);
-   SET_IsVertexArrayAPPLE(exec, _mesa_IsVertexArrayAPPLE);
-
-   /* 282. GL_NV_fragment_program */
-#if FEATURE_NV_fragment_program
-   SET_ProgramNamedParameter4fNV(exec, _mesa_ProgramNamedParameter4fNV);
-   SET_ProgramNamedParameter4dNV(exec, _mesa_ProgramNamedParameter4dNV);
-   SET_ProgramNamedParameter4fvNV(exec, _mesa_ProgramNamedParameter4fvNV);
-   SET_ProgramNamedParameter4dvNV(exec, _mesa_ProgramNamedParameter4dvNV);
-   SET_GetProgramNamedParameterfvNV(exec, _mesa_GetProgramNamedParameterfvNV);
-   SET_GetProgramNamedParameterdvNV(exec, _mesa_GetProgramNamedParameterdvNV);
-   SET_ProgramLocalParameter4dARB(exec, _mesa_ProgramLocalParameter4dARB);
-   SET_ProgramLocalParameter4dvARB(exec, _mesa_ProgramLocalParameter4dvARB);
-   SET_ProgramLocalParameter4fARB(exec, _mesa_ProgramLocalParameter4fARB);
-   SET_ProgramLocalParameter4fvARB(exec, _mesa_ProgramLocalParameter4fvARB);
-   SET_GetProgramLocalParameterdvARB(exec, _mesa_GetProgramLocalParameterdvARB);
-   SET_GetProgramLocalParameterfvARB(exec, _mesa_GetProgramLocalParameterfvARB);
-#endif
-
-   /* 262. GL_NV_point_sprite */
-#if _HAVE_FULL_GL
-   SET_PointParameteriNV(exec, _mesa_PointParameteriNV);
-   SET_PointParameterivNV(exec, _mesa_PointParameterivNV);
-#endif
-
-   /* 268. GL_EXT_stencil_two_side */
-#if _HAVE_FULL_GL
-   SET_ActiveStencilFaceEXT(exec, _mesa_ActiveStencilFaceEXT);
-#endif
-
-   /* ???. GL_EXT_depth_bounds_test */
-   SET_DepthBoundsEXT(exec, _mesa_DepthBoundsEXT);
-
-   /* ARB 1. GL_ARB_multitexture */
-#if _HAVE_FULL_GL
-   SET_ActiveTextureARB(exec, _mesa_ActiveTextureARB);
-   SET_ClientActiveTextureARB(exec, _mesa_ClientActiveTextureARB);
-#endif
-
-   /* ARB 3. GL_ARB_transpose_matrix */
-#if _HAVE_FULL_GL
-   SET_LoadTransposeMatrixdARB(exec, _mesa_LoadTransposeMatrixdARB);
-   SET_LoadTransposeMatrixfARB(exec, _mesa_LoadTransposeMatrixfARB);
-   SET_MultTransposeMatrixdARB(exec, _mesa_MultTransposeMatrixdARB);
-   SET_MultTransposeMatrixfARB(exec, _mesa_MultTransposeMatrixfARB);
-#endif
-
-   /* ARB 5. GL_ARB_multisample */
-#if _HAVE_FULL_GL
-   SET_SampleCoverageARB(exec, _mesa_SampleCoverageARB);
-#endif
-
-   /* ARB 12. GL_ARB_texture_compression */
-#if _HAVE_FULL_GL
-   SET_CompressedTexImage3DARB(exec, _mesa_CompressedTexImage3DARB);
-   SET_CompressedTexImage2DARB(exec, _mesa_CompressedTexImage2DARB);
-   SET_CompressedTexImage1DARB(exec, _mesa_CompressedTexImage1DARB);
-   SET_CompressedTexSubImage3DARB(exec, _mesa_CompressedTexSubImage3DARB);
-   SET_CompressedTexSubImage2DARB(exec, _mesa_CompressedTexSubImage2DARB);
-   SET_CompressedTexSubImage1DARB(exec, _mesa_CompressedTexSubImage1DARB);
-   SET_GetCompressedTexImageARB(exec, _mesa_GetCompressedTexImageARB);
-#endif
-
-   /* ARB 14. GL_ARB_point_parameters */
-   /* reuse EXT_point_parameters functions */
-
-   /* ARB 26. GL_ARB_vertex_program */
-   /* ARB 27. GL_ARB_fragment_program */
-#if FEATURE_ARB_vertex_program || FEATURE_ARB_fragment_program
-   /* glVertexAttrib1sARB aliases glVertexAttrib1sNV */
-   /* glVertexAttrib1fARB aliases glVertexAttrib1fNV */
-   /* glVertexAttrib1dARB aliases glVertexAttrib1dNV */
-   /* glVertexAttrib2sARB aliases glVertexAttrib2sNV */
-   /* glVertexAttrib2fARB aliases glVertexAttrib2fNV */
-   /* glVertexAttrib2dARB aliases glVertexAttrib2dNV */
-   /* glVertexAttrib3sARB aliases glVertexAttrib3sNV */
-   /* glVertexAttrib3fARB aliases glVertexAttrib3fNV */
-   /* glVertexAttrib3dARB aliases glVertexAttrib3dNV */
-   /* glVertexAttrib4sARB aliases glVertexAttrib4sNV */
-   /* glVertexAttrib4fARB aliases glVertexAttrib4fNV */
-   /* glVertexAttrib4dARB aliases glVertexAttrib4dNV */
-   /* glVertexAttrib4NubARB aliases glVertexAttrib4NubNV */
-   /* glVertexAttrib1svARB aliases glVertexAttrib1svNV */
-   /* glVertexAttrib1fvARB aliases glVertexAttrib1fvNV */
-   /* glVertexAttrib1dvARB aliases glVertexAttrib1dvNV */
-   /* glVertexAttrib2svARB aliases glVertexAttrib2svNV */
-   /* glVertexAttrib2fvARB aliases glVertexAttrib2fvNV */
-   /* glVertexAttrib2dvARB aliases glVertexAttrib2dvNV */
-   /* glVertexAttrib3svARB aliases glVertexAttrib3svNV */
-   /* glVertexAttrib3fvARB aliases glVertexAttrib3fvNV */
-   /* glVertexAttrib3dvARB aliases glVertexAttrib3dvNV */
-   /* glVertexAttrib4svARB aliases glVertexAttrib4svNV */
-   /* glVertexAttrib4fvARB aliases glVertexAttrib4fvNV */
-   /* glVertexAttrib4dvARB aliases glVertexAttrib4dvNV */
-   /* glVertexAttrib4NubvARB aliases glVertexAttrib4NubvNV */
-   /* glVertexAttrib4bvARB handled in api_loopback.c */
-   /* glVertexAttrib4ivARB handled in api_loopback.c */
-   /* glVertexAttrib4ubvARB handled in api_loopback.c */
-   /* glVertexAttrib4usvARB handled in api_loopback.c */
-   /* glVertexAttrib4uivARB handled in api_loopback.c */
-   /* glVertexAttrib4NbvARB handled in api_loopback.c */
-   /* glVertexAttrib4NsvARB handled in api_loopback.c */
-   /* glVertexAttrib4NivARB handled in api_loopback.c */
-   /* glVertexAttrib4NusvARB handled in api_loopback.c */
-   /* glVertexAttrib4NuivARB handled in api_loopback.c */
-   SET_VertexAttribPointerARB(exec, _mesa_VertexAttribPointerARB);
-   SET_EnableVertexAttribArrayARB(exec, _mesa_EnableVertexAttribArrayARB);
-   SET_DisableVertexAttribArrayARB(exec, _mesa_DisableVertexAttribArrayARB);
-   SET_ProgramStringARB(exec, _mesa_ProgramStringARB);
-   /* glBindProgramARB aliases glBindProgramNV */
-   /* glDeleteProgramsARB aliases glDeleteProgramsNV */
-   /* glGenProgramsARB aliases glGenProgramsNV */
-   /* glIsProgramARB aliases glIsProgramNV */
-   SET_GetVertexAttribdvARB(exec, _mesa_GetVertexAttribdvARB);
-   SET_GetVertexAttribfvARB(exec, _mesa_GetVertexAttribfvARB);
-   SET_GetVertexAttribivARB(exec, _mesa_GetVertexAttribivARB);
-   /* glGetVertexAttribPointervARB aliases glGetVertexAttribPointervNV */
-   SET_ProgramEnvParameter4dARB(exec, _mesa_ProgramEnvParameter4dARB);
-   SET_ProgramEnvParameter4dvARB(exec, _mesa_ProgramEnvParameter4dvARB);
-   SET_ProgramEnvParameter4fARB(exec, _mesa_ProgramEnvParameter4fARB);
-   SET_ProgramEnvParameter4fvARB(exec, _mesa_ProgramEnvParameter4fvARB);
-   SET_ProgramLocalParameter4dARB(exec, _mesa_ProgramLocalParameter4dARB);
-   SET_ProgramLocalParameter4dvARB(exec, _mesa_ProgramLocalParameter4dvARB);
-   SET_ProgramLocalParameter4fARB(exec, _mesa_ProgramLocalParameter4fARB);
-   SET_ProgramLocalParameter4fvARB(exec, _mesa_ProgramLocalParameter4fvARB);
-   SET_GetProgramEnvParameterdvARB(exec, _mesa_GetProgramEnvParameterdvARB);
-   SET_GetProgramEnvParameterfvARB(exec, _mesa_GetProgramEnvParameterfvARB);
-   SET_GetProgramLocalParameterdvARB(exec, _mesa_GetProgramLocalParameterdvARB);
-   SET_GetProgramLocalParameterfvARB(exec, _mesa_GetProgramLocalParameterfvARB);
-   SET_GetProgramivARB(exec, _mesa_GetProgramivARB);
-   SET_GetProgramStringARB(exec, _mesa_GetProgramStringARB);
-#endif
-
-   /* ARB 28. GL_ARB_vertex_buffer_object */
-#if FEATURE_ARB_vertex_buffer_object
-   SET_BindBufferARB(exec, _mesa_BindBufferARB);
-   SET_BufferDataARB(exec, _mesa_BufferDataARB);
-   SET_BufferSubDataARB(exec, _mesa_BufferSubDataARB);
-   SET_DeleteBuffersARB(exec, _mesa_DeleteBuffersARB);
-   SET_GenBuffersARB(exec, _mesa_GenBuffersARB);
-   SET_GetBufferParameterivARB(exec, _mesa_GetBufferParameterivARB);
-   SET_GetBufferPointervARB(exec, _mesa_GetBufferPointervARB);
-   SET_GetBufferSubDataARB(exec, _mesa_GetBufferSubDataARB);
-   SET_IsBufferARB(exec, _mesa_IsBufferARB);
-   SET_MapBufferARB(exec, _mesa_MapBufferARB);
-   SET_UnmapBufferARB(exec, _mesa_UnmapBufferARB);
-#endif
-
-   /* ARB 29. GL_ARB_occlusion_query */
-#if FEATURE_ARB_occlusion_query
-   SET_GenQueriesARB(exec, _mesa_GenQueriesARB);
-   SET_DeleteQueriesARB(exec, _mesa_DeleteQueriesARB);
-   SET_IsQueryARB(exec, _mesa_IsQueryARB);
-   SET_BeginQueryARB(exec, _mesa_BeginQueryARB);
-   SET_EndQueryARB(exec, _mesa_EndQueryARB);
-   SET_GetQueryivARB(exec, _mesa_GetQueryivARB);
-   SET_GetQueryObjectivARB(exec, _mesa_GetQueryObjectivARB);
-   SET_GetQueryObjectuivARB(exec, _mesa_GetQueryObjectuivARB);
-#endif
-
-   /* ARB 37. GL_ARB_draw_buffers */
-   SET_DrawBuffersARB(exec, _mesa_DrawBuffersARB);
-   
-#if FEATURE_ARB_shader_objects
-   SET_DeleteObjectARB(exec, _mesa_DeleteObjectARB);
-   SET_GetHandleARB(exec, _mesa_GetHandleARB);
-   SET_DetachObjectARB(exec, _mesa_DetachObjectARB);
-   SET_CreateShaderObjectARB(exec, _mesa_CreateShaderObjectARB);
-   SET_ShaderSourceARB(exec, _mesa_ShaderSourceARB);
-   SET_CompileShaderARB(exec, _mesa_CompileShaderARB);
-   SET_CreateProgramObjectARB(exec, _mesa_CreateProgramObjectARB);
-   SET_AttachObjectARB(exec, _mesa_AttachObjectARB);
-   SET_LinkProgramARB(exec, _mesa_LinkProgramARB);
-   SET_UseProgramObjectARB(exec, _mesa_UseProgramObjectARB);
-   SET_ValidateProgramARB(exec, _mesa_ValidateProgramARB);
-   SET_Uniform1fARB(exec, _mesa_Uniform1fARB);
-   SET_Uniform2fARB(exec, _mesa_Uniform2fARB);
-   SET_Uniform3fARB(exec, _mesa_Uniform3fARB);
-   SET_Uniform4fARB(exec, _mesa_Uniform4fARB);
-   SET_Uniform1iARB(exec, _mesa_Uniform1iARB);
-   SET_Uniform2iARB(exec, _mesa_Uniform2iARB);
-   SET_Uniform3iARB(exec, _mesa_Uniform3iARB);
-   SET_Uniform4iARB(exec, _mesa_Uniform4iARB);
-   SET_Uniform1fvARB(exec, _mesa_Uniform1fvARB);
-   SET_Uniform2fvARB(exec, _mesa_Uniform2fvARB);
-   SET_Uniform3fvARB(exec, _mesa_Uniform3fvARB);
-   SET_Uniform4fvARB(exec, _mesa_Uniform4fvARB);
-   SET_Uniform1ivARB(exec, _mesa_Uniform1ivARB);
-   SET_Uniform2ivARB(exec, _mesa_Uniform2ivARB);
-   SET_Uniform3ivARB(exec, _mesa_Uniform3ivARB);
-   SET_Uniform4ivARB(exec, _mesa_Uniform4ivARB);
-   SET_UniformMatrix2fvARB(exec, _mesa_UniformMatrix2fvARB);
-   SET_UniformMatrix3fvARB(exec, _mesa_UniformMatrix3fvARB);
-   SET_UniformMatrix4fvARB(exec, _mesa_UniformMatrix4fvARB);
-   SET_GetObjectParameterfvARB(exec, _mesa_GetObjectParameterfvARB);
-   SET_GetObjectParameterivARB(exec, _mesa_GetObjectParameterivARB);
-   SET_GetInfoLogARB(exec, _mesa_GetInfoLogARB);
-   SET_GetAttachedObjectsARB(exec, _mesa_GetAttachedObjectsARB);
-   SET_GetUniformLocationARB(exec, _mesa_GetUniformLocationARB);
-   SET_GetActiveUniformARB(exec, _mesa_GetActiveUniformARB);
-   SET_GetUniformfvARB(exec, _mesa_GetUniformfvARB);
-   SET_GetUniformivARB(exec, _mesa_GetUniformivARB);
-   SET_GetShaderSourceARB(exec, _mesa_GetShaderSourceARB);
-#endif    /* FEATURE_ARB_shader_objects */
-
-#if FEATURE_ARB_vertex_shader
-   SET_BindAttribLocationARB(exec, _mesa_BindAttribLocationARB);
-   SET_GetActiveAttribARB(exec, _mesa_GetActiveAttribARB);
-   SET_GetAttribLocationARB(exec, _mesa_GetAttribLocationARB);
-#endif    /* FEATURE_ARB_vertex_shader */
-
-  /* GL_ATI_fragment_shader */
-#if FEATURE_ATI_fragment_shader
-   SET_GenFragmentShadersATI(exec, _mesa_GenFragmentShadersATI);
-   SET_BindFragmentShaderATI(exec, _mesa_BindFragmentShaderATI);
-   SET_DeleteFragmentShaderATI(exec, _mesa_DeleteFragmentShaderATI);
-   SET_BeginFragmentShaderATI(exec, _mesa_BeginFragmentShaderATI);
-   SET_EndFragmentShaderATI(exec, _mesa_EndFragmentShaderATI);
-   SET_PassTexCoordATI(exec, _mesa_PassTexCoordATI);
-   SET_SampleMapATI(exec, _mesa_SampleMapATI);
-   SET_ColorFragmentOp1ATI(exec, _mesa_ColorFragmentOp1ATI);
-   SET_ColorFragmentOp2ATI(exec, _mesa_ColorFragmentOp2ATI);
-   SET_ColorFragmentOp3ATI(exec, _mesa_ColorFragmentOp3ATI);
-   SET_AlphaFragmentOp1ATI(exec, _mesa_AlphaFragmentOp1ATI);
-   SET_AlphaFragmentOp2ATI(exec, _mesa_AlphaFragmentOp2ATI);
-   SET_AlphaFragmentOp3ATI(exec, _mesa_AlphaFragmentOp3ATI);
-   SET_SetFragmentShaderConstantATI(exec, _mesa_SetFragmentShaderConstantATI);
-#endif
-
-#if FEATURE_EXT_framebuffer_object
-   SET_IsRenderbufferEXT(exec, _mesa_IsRenderbufferEXT);
-   SET_BindRenderbufferEXT(exec, _mesa_BindRenderbufferEXT);
-   SET_DeleteRenderbuffersEXT(exec, _mesa_DeleteRenderbuffersEXT);
-   SET_GenRenderbuffersEXT(exec, _mesa_GenRenderbuffersEXT);
-   SET_RenderbufferStorageEXT(exec, _mesa_RenderbufferStorageEXT);
-   SET_GetRenderbufferParameterivEXT(exec, _mesa_GetRenderbufferParameterivEXT);
-   SET_IsFramebufferEXT(exec, _mesa_IsFramebufferEXT);
-   SET_BindFramebufferEXT(exec, _mesa_BindFramebufferEXT);
-   SET_DeleteFramebuffersEXT(exec, _mesa_DeleteFramebuffersEXT);
-   SET_GenFramebuffersEXT(exec, _mesa_GenFramebuffersEXT);
-   SET_CheckFramebufferStatusEXT(exec, _mesa_CheckFramebufferStatusEXT);
-   SET_FramebufferTexture1DEXT(exec, _mesa_FramebufferTexture1DEXT);
-   SET_FramebufferTexture2DEXT(exec, _mesa_FramebufferTexture2DEXT);
-   SET_FramebufferTexture3DEXT(exec, _mesa_FramebufferTexture3DEXT);
-   SET_FramebufferRenderbufferEXT(exec, _mesa_FramebufferRenderbufferEXT);
-   SET_GetFramebufferAttachmentParameterivEXT(exec, _mesa_GetFramebufferAttachmentParameterivEXT);
-   SET_GenerateMipmapEXT(exec, _mesa_GenerateMipmapEXT);
-#endif
-
-#if FEATURE_EXT_timer_query
-   SET_GetQueryObjecti64vEXT(exec, _mesa_GetQueryObjecti64vEXT);
-   SET_GetQueryObjectui64vEXT(exec, _mesa_GetQueryObjectui64vEXT);
-#endif
-
-#if FEATURE_EXT_framebuffer_blit
-   SET_BlitFramebufferEXT(exec, _mesa_BlitFramebufferEXT);
-#endif
-
-   /* GL_EXT_gpu_program_parameters */
-#if FEATURE_ARB_vertex_program || FEATURE_ARB_fragment_program
-   SET_ProgramEnvParameters4fvEXT(exec, _mesa_ProgramEnvParameters4fvEXT);
-   SET_ProgramLocalParameters4fvEXT(exec, _mesa_ProgramLocalParameters4fvEXT);
-#endif
-
-   /* GL_MESA_texture_array / GL_EXT_texture_array */
-#if FEATURE_EXT_framebuffer_object
-   SET_FramebufferTextureLayerEXT(exec, _mesa_FramebufferTextureLayerEXT);
-#endif
-
-   /* GL_ATI_separate_stencil */
-   SET_StencilFuncSeparateATI(exec, _mesa_StencilFuncSeparateATI);
-}
-
-
-
-/**********************************************************************/
-/** \name State update logic */
-/*@{*/
-=======
->>>>>>> e6887a57
+
+
 
 
 static void
@@ -952,7 +206,6 @@
     * come up, or matter.
     */
 
-<<<<<<< HEAD
    _mesa_reference_fragprog(ctx, &ctx->FragmentProgram._Current, NULL);
 
    if (shProg && shProg->LinkStatus) {
@@ -1012,79 +265,6 @@
        !ctx->FragmentProgram._Enabled) {
       if (ctx->FragmentProgram._UseTexEnvProgram)
 	 ctx->FragmentProgram._Active = GL_TRUE;
-=======
-   /**
-    ** Fragment program
-    **/
-#if 1
-   /* XXX get rid of this someday? */
-   ctx->FragmentProgram._Active = GL_FALSE;
-#endif
-   if (shProg && shProg->LinkStatus && shProg->FragmentProgram) {
-      /* user-defined fragment shader */
-      _mesa_reference_fragprog(ctx, &ctx->FragmentProgram._Current,
-                               shProg->FragmentProgram);
-   }
-   else if (ctx->FragmentProgram._Enabled) {
-      /* use user-defined fragment program */
-      _mesa_reference_fragprog(ctx, &ctx->FragmentProgram._Current,
-                               ctx->FragmentProgram.Current);
-   }
-   else if (ctx->FragmentProgram._MaintainTexEnvProgram) {
-      /* fragment program generated from fixed-function state */
-      _mesa_reference_fragprog(ctx, &ctx->FragmentProgram._Current,
-                               _mesa_get_fixed_func_fragment_program(ctx));
-      _mesa_reference_fragprog(ctx, &ctx->FragmentProgram._TexEnvProgram,
-                               ctx->FragmentProgram._Current);
-
-      /* XXX get rid of this confusing stuff someday? */
-      ctx->FragmentProgram._Active = ctx->FragmentProgram._Enabled;
-      if (ctx->FragmentProgram._UseTexEnvProgram)
-         ctx->FragmentProgram._Active = GL_TRUE;
-   }
-   else {
-      /* no fragment program */
-      _mesa_reference_fragprog(ctx, &ctx->FragmentProgram._Current, NULL);
-   }
-
-   if (ctx->FragmentProgram._Current != prevFP && ctx->Driver.BindProgram) {
-      ctx->Driver.BindProgram(ctx, GL_FRAGMENT_PROGRAM_ARB,
-                         (struct gl_program *) ctx->FragmentProgram._Current);
-   }
-
-   /**
-    ** Vertex program
-    **/
-#if 1
-   /* XXX get rid of this someday? */
-   _mesa_reference_vertprog(ctx, &ctx->VertexProgram._TnlProgram, NULL);
-#endif
-   if (shProg && shProg->LinkStatus && shProg->VertexProgram) {
-      /* user-defined vertex shader */
-      _mesa_reference_vertprog(ctx, &ctx->VertexProgram._Current,
-                               shProg->VertexProgram);
-   }
-   else if (ctx->VertexProgram._Enabled) {
-      /* use user-defined vertex program */
-      _mesa_reference_vertprog(ctx, &ctx->VertexProgram._Current,
-                               ctx->VertexProgram.Current);
-   }
-   else if (ctx->VertexProgram._MaintainTnlProgram) {
-      /* vertex program generated from fixed-function state */
-      _mesa_reference_vertprog(ctx, &ctx->VertexProgram._Current,
-                               _mesa_get_fixed_func_vertex_program(ctx));
-      _mesa_reference_vertprog(ctx, &ctx->VertexProgram._TnlProgram,
-                               ctx->VertexProgram._Current);
-   }
-   else {
-      /* no vertex program / used fixed-function code */
-      _mesa_reference_vertprog(ctx, &ctx->VertexProgram._Current, NULL);
-   }
-
-   if (ctx->VertexProgram._Current != prevVP && ctx->Driver.BindProgram) {
-      ctx->Driver.BindProgram(ctx, GL_VERTEX_PROGRAM_ARB,
-                           (struct gl_program *) ctx->VertexProgram._Current);
->>>>>>> e6887a57
    }
 }
 
