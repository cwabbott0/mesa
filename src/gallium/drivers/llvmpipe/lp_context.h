--- conflicted
+++ resolved
@@ -99,7 +99,6 @@
    /** Derived from scissor and surface bounds: */
    struct pipe_scissor_state cliprect;
 
-<<<<<<< HEAD
    /** The tiling engine */
    struct setup_context *setup;
 
@@ -108,30 +107,6 @@
 
    unsigned tex_timestamp;
    boolean no_rast;
-=======
-   unsigned line_stipple_counter;
-
-   /** The primitive drawing context */
-   struct draw_context *draw;
-
-   /** Draw module backend */
-   struct vbuf_render *vbuf_backend;
-   struct draw_stage *vbuf;
-
-   boolean dirty_render_cache;
-   
-   struct llvmpipe_tile_cache *cbuf_cache[PIPE_MAX_COLOR_BUFS];
-   
-   /* TODO: we shouldn't be using external interfaces internally like this */
-   struct pipe_transfer *zsbuf_transfer;
-   uint8_t *zsbuf_map;
-
-   unsigned tex_timestamp;
-   struct llvmpipe_tex_tile_cache *tex_cache[PIPE_MAX_SAMPLERS];
-   struct llvmpipe_tex_tile_cache *vertex_tex_cache[PIPE_MAX_VERTEX_SAMPLERS];
-
-   unsigned no_rast : 1;
->>>>>>> a1de400e
 
 };
 
