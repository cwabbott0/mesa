 /**************************************************************************
 * 
 * Copyright 2003 Tungsten Graphics, Inc., Cedar Park, Texas.
 * All Rights Reserved.
 * 
 * Permission is hereby granted, free of charge, to any person obtaining a
 * copy of this software and associated documentation files (the
 * "Software"), to deal in the Software without restriction, including
 * without limitation the rights to use, copy, modify, merge, publish,
 * distribute, sub license, and/or sell copies of the Software, and to
 * permit persons to whom the Software is furnished to do so, subject to
 * the following conditions:
 * 
 * The above copyright notice and this permission notice (including the
 * next paragraph) shall be included in all copies or substantial portions
 * of the Software.
 * 
 * THE SOFTWARE IS PROVIDED "AS IS", WITHOUT WARRANTY OF ANY KIND, EXPRESS
 * OR IMPLIED, INCLUDING BUT NOT LIMITED TO THE WARRANTIES OF
 * MERCHANTABILITY, FITNESS FOR A PARTICULAR PURPOSE AND NON-INFRINGEMENT.
 * IN NO EVENT SHALL TUNGSTEN GRAPHICS AND/OR ITS SUPPLIERS BE LIABLE FOR
 * ANY CLAIM, DAMAGES OR OTHER LIABILITY, WHETHER IN AN ACTION OF CONTRACT,
 * TORT OR OTHERWISE, ARISING FROM, OUT OF OR IN CONNECTION WITH THE
 * SOFTWARE OR THE USE OR OTHER DEALINGS IN THE SOFTWARE.
 * 
 **************************************************************************/

#ifndef I915_CONTEXT_H
#define I915_CONTEXT_H


#include "pipe/p_context.h"
#include "pipe/p_defines.h"
#include "pipe/p_state.h"

#include "draw/draw_vertex.h"

#include "tgsi/tgsi_scan.h"


struct intel_winsys;
struct intel_buffer;
struct intel_batchbuffer;


#define I915_TEX_UNITS 8

#define I915_DYNAMIC_MODES4       0
#define I915_DYNAMIC_DEPTHSCALE_0 1 /* just the header */
#define I915_DYNAMIC_DEPTHSCALE_1 2 
#define I915_DYNAMIC_IAB          3
#define I915_DYNAMIC_BC_0         4 /* just the header */
#define I915_DYNAMIC_BC_1         5
#define I915_DYNAMIC_BFO_0        6 
#define I915_DYNAMIC_BFO_1        7
#define I915_DYNAMIC_STP_0        8 
#define I915_DYNAMIC_STP_1        9 
#define I915_DYNAMIC_SC_ENA_0     10 
#define I915_DYNAMIC_SC_RECT_0    11 
#define I915_DYNAMIC_SC_RECT_1    12 
#define I915_DYNAMIC_SC_RECT_2    13 
#define I915_MAX_DYNAMIC          14


#define I915_IMMEDIATE_S0         0
#define I915_IMMEDIATE_S1         1
#define I915_IMMEDIATE_S2         2
#define I915_IMMEDIATE_S3         3
#define I915_IMMEDIATE_S4         4
#define I915_IMMEDIATE_S5         5
#define I915_IMMEDIATE_S6         6
#define I915_IMMEDIATE_S7         7
#define I915_MAX_IMMEDIATE        8

/* These must mach the order of LI0_STATE_* bits, as they will be used
 * to generate hardware packets:
 */
#define I915_CACHE_STATIC         0 
#define I915_CACHE_DYNAMIC        1 /* handled specially */
#define I915_CACHE_SAMPLER        2
#define I915_CACHE_MAP            3
#define I915_CACHE_PROGRAM        4
#define I915_CACHE_CONSTANTS      5
#define I915_MAX_CACHE            6

#define I915_MAX_CONSTANT  32


/** See constant_flags[] below */
#define I915_CONSTFLAG_USER 0x1f


/**
 * Subclass of pipe_shader_state
 */
struct i915_fragment_shader
{
   struct pipe_shader_state state;

   struct tgsi_shader_info info;

   uint *program;
   uint program_len;

   /**
    * constants introduced during translation.
    * These are placed at the end of the constant buffer and grow toward
    * the beginning (eg: slot 31, 30 29, ...)
    * User-provided constants start at 0.
    * This allows both types of constants to co-exist (until there's too many)
    * and doesn't require regenerating/changing the fragment program to
    * shuffle constants around.
    */
   uint num_constants;
   float constants[I915_MAX_CONSTANT][4];

   /**
    * Status of each constant
    * if I915_CONSTFLAG_PARAM, the value must be taken from the corresponding
    * slot of the user's constant buffer. (set by pipe->set_constant_buffer())
    * Else, the bitmask indicates which components are occupied by immediates.
    */
   ubyte constant_flags[I915_MAX_CONSTANT];
};


struct i915_cache_context;

/* Use to calculate differences between state emitted to hardware and
 * current driver-calculated state.  
 */
struct i915_state 
{
   unsigned immediate[I915_MAX_IMMEDIATE];
   unsigned dynamic[I915_MAX_DYNAMIC];

   float constants[PIPE_SHADER_TYPES][I915_MAX_CONSTANT][4];
   /** number of constants passed in through a constant buffer */
   uint num_user_constants[PIPE_SHADER_TYPES];

   /* texture sampler state */
   unsigned sampler[I915_TEX_UNITS][3];
   unsigned sampler_enable_flags;
   unsigned sampler_enable_nr;

   /* texture image buffers */
   unsigned texbuffer[I915_TEX_UNITS][2];

   /** Describes the current hardware vertex layout */
   struct vertex_info vertex_info;

   unsigned id;			/* track lost context events */
};

struct i915_blend_state {
   unsigned iab;
   unsigned modes4;
   unsigned LIS5;
   unsigned LIS6;
};

struct i915_depth_stencil_state {
   unsigned stencil_modes4;
   unsigned bfo[2];
   unsigned stencil_LIS5;
   unsigned depth_LIS6;
};

struct i915_rasterizer_state {
   unsigned light_twoside : 1;
   unsigned st;
   enum interp_mode color_interp;

   unsigned LIS4;
   unsigned LIS7;
   unsigned sc[1];

   const struct pipe_rasterizer_state *templ;

   union { float f; unsigned u; } ds[2];
};

struct i915_sampler_state {
   unsigned state[3];
   const struct pipe_sampler_state *templ;
   unsigned minlod;
   unsigned maxlod;
};

<<<<<<< HEAD
#define I915_MAX_TEXTURE_2D_LEVELS 11  /* max 1024x1024 */
#define I915_MAX_TEXTURE_3D_LEVELS  8  /* max 128x128x128 */
=======
struct i915_velems_state {
   unsigned count;
   struct pipe_vertex_element velem[PIPE_MAX_ATTRIBS];
};
>>>>>>> ae7b7bf1

struct i915_texture {
   struct pipe_texture base;

   /* Derived from the above:
    */
   unsigned stride;
   unsigned depth_stride;          /* per-image on i945? */
   unsigned total_nblocksy;

   unsigned sw_tiled; /**< tiled with software flags */
   unsigned hw_tiled; /**< tiled with hardware fences */

   unsigned nr_images[I915_MAX_TEXTURE_2D_LEVELS];

   /* Explicitly store the offset of each image for each cube face or
    * depth value.  Pretty much have to accept that hardware formats
    * are going to be so diverse that there is no unified way to
    * compute the offsets of depth/cube images within a mipmap level,
    * so have to store them as a lookup table:
    */
   unsigned *image_offset[I915_MAX_TEXTURE_2D_LEVELS];   /**< array [depth] of offsets */

   /* The data is held here:
    */
   struct intel_buffer *buffer;
};

struct i915_context
{
   struct pipe_context base;

   struct intel_winsys *iws;

   struct draw_context *draw;

   /* The most recent drawing state as set by the driver:
    */
   const struct i915_blend_state           *blend;
   const struct i915_sampler_state         *sampler[PIPE_MAX_SAMPLERS];
   const struct i915_depth_stencil_state   *depth_stencil;
   const struct i915_rasterizer_state      *rasterizer;

   struct i915_fragment_shader *fs;

   struct pipe_blend_color blend_color;
   struct pipe_stencil_ref stencil_ref;
   struct pipe_clip_state clip;
   /* XXX unneded */
   struct pipe_buffer *constants[PIPE_SHADER_TYPES];
   struct pipe_framebuffer_state framebuffer;
   struct pipe_poly_stipple poly_stipple;
   struct pipe_scissor_state scissor;
   struct i915_texture *texture[PIPE_MAX_SAMPLERS];
   struct pipe_viewport_state viewport;
   struct pipe_vertex_buffer vertex_buffer[PIPE_MAX_ATTRIBS];

   unsigned dirty;

   unsigned num_samplers;
   unsigned num_textures;
   unsigned num_vertex_buffers;

   struct intel_batchbuffer *batch;

   /** Vertex buffer */
   struct intel_buffer *vbo;
   size_t vbo_offset;
   unsigned vbo_flushed;

   struct i915_state current;
   unsigned hardware_dirty;
   
   unsigned debug;
};

/* A flag for each state_tracker state object:
 */
#define I915_NEW_VIEWPORT      0x1
#define I915_NEW_RASTERIZER    0x2
#define I915_NEW_FS            0x4
#define I915_NEW_BLEND         0x8
#define I915_NEW_CLIP          0x10
#define I915_NEW_SCISSOR       0x20
#define I915_NEW_STIPPLE       0x40
#define I915_NEW_FRAMEBUFFER   0x80
#define I915_NEW_ALPHA_TEST    0x100
#define I915_NEW_DEPTH_STENCIL 0x200
#define I915_NEW_SAMPLER       0x400
#define I915_NEW_TEXTURE       0x800
#define I915_NEW_CONSTANTS     0x1000
#define I915_NEW_VBO           0x2000
#define I915_NEW_VS            0x4000


/* Driver's internally generated state flags:
 */
#define I915_NEW_VERTEX_FORMAT    0x10000


/* Dirty flags for hardware emit
 */
#define I915_HW_STATIC            (1<<I915_CACHE_STATIC)
#define I915_HW_DYNAMIC           (1<<I915_CACHE_DYNAMIC)
#define I915_HW_SAMPLER           (1<<I915_CACHE_SAMPLER)
#define I915_HW_MAP               (1<<I915_CACHE_MAP)
#define I915_HW_PROGRAM           (1<<I915_CACHE_PROGRAM)
#define I915_HW_CONSTANTS         (1<<I915_CACHE_CONSTANTS)
#define I915_HW_IMMEDIATE         (1<<(I915_MAX_CACHE+0))
#define I915_HW_INVARIENT         (1<<(I915_MAX_CACHE+1))


/***********************************************************************
 * i915_prim_emit.c: 
 */
struct draw_stage *i915_draw_render_stage( struct i915_context *i915 );


/***********************************************************************
 * i915_prim_vbuf.c: 
 */
struct draw_stage *i915_draw_vbuf_stage( struct i915_context *i915 );


/***********************************************************************
 * i915_state_emit.c: 
 */
void i915_emit_hardware_state(struct i915_context *i915 );



/***********************************************************************
 * i915_clear.c: 
 */
void i915_clear( struct pipe_context *pipe, unsigned buffers, const float *rgba,
                 double depth, unsigned stencil);


/***********************************************************************
 * i915_surface.c: 
 */
void i915_init_surface_functions( struct i915_context *i915 );

void i915_init_state_functions( struct i915_context *i915 );
void i915_init_flush_functions( struct i915_context *i915 );
void i915_init_string_functions( struct i915_context *i915 );


/************************************************************************
 * i915_context.c
 */
struct pipe_context *i915_create_context(struct pipe_screen *screen,
					 void *priv);


/***********************************************************************
 * Inline conversion functions.  These are better-typed than the
 * macros used previously:
 */
static INLINE struct i915_context *
i915_context( struct pipe_context *pipe )
{
   return (struct i915_context *)pipe;
}



#endif<|MERGE_RESOLUTION|>--- conflicted
+++ resolved
@@ -187,15 +187,13 @@
    unsigned maxlod;
 };
 
-<<<<<<< HEAD
-#define I915_MAX_TEXTURE_2D_LEVELS 11  /* max 1024x1024 */
-#define I915_MAX_TEXTURE_3D_LEVELS  8  /* max 128x128x128 */
-=======
 struct i915_velems_state {
    unsigned count;
    struct pipe_vertex_element velem[PIPE_MAX_ATTRIBS];
 };
->>>>>>> ae7b7bf1
+
+#define I915_MAX_TEXTURE_2D_LEVELS 11  /* max 1024x1024 */
+#define I915_MAX_TEXTURE_3D_LEVELS  8  /* max 128x128x128 */
 
 struct i915_texture {
    struct pipe_texture base;
