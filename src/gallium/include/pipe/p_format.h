--- conflicted
+++ resolved
@@ -186,7 +186,6 @@
    PIPE_FORMAT_R8G8B8X8_UNORM          = 134,
    PIPE_FORMAT_B4G4R4X4_UNORM          = 135,
 
-<<<<<<< HEAD
    PIPE_FORMAT_YV12                  = 136,
    PIPE_FORMAT_YV16                  = 137,
    PIPE_FORMAT_IYUV                  = 138,  /**< aka I420 */
@@ -199,12 +198,10 @@
    PIPE_FORMAT_IA44                  = 141,
    PIPE_FORMAT_AI44                  = 142,
 
-=======
    /* some stencil samplers formats */
    PIPE_FORMAT_X24S8_USCALED           = 136,
    PIPE_FORMAT_S8X24_USCALED           = 137,
    PIPE_FORMAT_X32_S8X24_USCALED       = 138,
->>>>>>> 547e7619
    PIPE_FORMAT_COUNT
 };
 
