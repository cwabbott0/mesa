#! /usr/bin/env python
#
# Copyright (C) 2014 Connor Abbott
#
# Permission is hereby granted, free of charge, to any person obtaining a
# copy of this software and associated documentation files (the "Software"),
# to deal in the Software without restriction, including without limitation
# the rights to use, copy, modify, merge, publish, distribute, sublicense,
# and/or sell copies of the Software, and to permit persons to whom the
# Software is furnished to do so, subject to the following conditions:
#
# The above copyright notice and this permission notice (including the next
# paragraph) shall be included in all copies or substantial portions of the
# Software.
#
# THE SOFTWARE IS PROVIDED "AS IS", WITHOUT WARRANTY OF ANY KIND, EXPRESS OR
# IMPLIED, INCLUDING BUT NOT LIMITED TO THE WARRANTIES OF MERCHANTABILITY,
# FITNESS FOR A PARTICULAR PURPOSE AND NONINFRINGEMENT.  IN NO EVENT SHALL
# THE AUTHORS OR COPYRIGHT HOLDERS BE LIABLE FOR ANY CLAIM, DAMAGES OR OTHER
# LIABILITY, WHETHER IN AN ACTION OF CONTRACT, TORT OR OTHERWISE, ARISING
# FROM, OUT OF OR IN CONNECTION WITH THE SOFTWARE OR THE USE OR OTHER DEALINGS
# IN THE SOFTWARE.
#
# Authors:
#    Connor Abbott (cwabbott0@gmail.com)


# Class that represents all the information we have about the opcode
# NOTE: this must be kept in sync with nir_op_info

class Opcode(object):
   """Class that represents all the information we have about the opcode
   NOTE: this must be kept in sync with nir_op_info
   """
   def __init__(self, name, output_size, output_type, input_sizes,
                input_types, algebraic_properties, const_expr):
      """Parameters:

      - name is the name of the opcode (prepend nir_op_ for the enum name)
      - all types are strings that get nir_type_ prepended to them
      - input_types is a list of types
      - algebraic_properties is a space-seperated string, where nir_op_is_ is
        prepended before each entry
      - const_expr is an expression or series of statements that computes the
        constant value of the opcode given the constant values of its inputs.

      Constant expressions are formed from the variables src0, src1, ...,
      src(N-1), where N is the number of arguments.  The output of the
      expression should be stored in the dst variable.  Per-component input
      and output variables will be scalars and non-per-component input and
      output variables will be a struct with fields named x, y, z, and w
      all of the correct type.  Input and output variables can be assumed
      to already be of the correct type and need no conversion.  In
      particular, the conversion from the C bool type to/from  NIR_TRUE and
      NIR_FALSE happens automatically.

      For per-component instructions, the entire expression will be
      executed once for each component.  For non-per-component
      instructions, the expression is expected to store the correct values
      in dst.x, dst.y, etc.  If "dst" does not exist anywhere in the
      constant expression, an assignment to dst will happen automatically
      and the result will be equivalent to "dst = <expression>" for
      per-component instructions and "dst.x = dst.y = ... = <expression>"
      for non-per-component instructions.
      """
      assert isinstance(name, str)
      assert isinstance(output_size, int)
      assert isinstance(output_type, str)
      assert isinstance(input_sizes, list)
      assert isinstance(input_sizes[0], int)
      assert isinstance(input_types, list)
      assert isinstance(input_types[0], str)
      assert isinstance(algebraic_properties, str)
      assert isinstance(const_expr, str)
      assert len(input_sizes) == len(input_types)
      assert 0 <= output_size <= 4
      for size in input_sizes:
         assert 0 <= size <= 4
         if output_size != 0:
            assert size != 0
      self.name = name
      self.num_inputs = len(input_sizes)
      self.output_size = output_size
      self.output_type = output_type
      self.input_sizes = input_sizes
      self.input_types = input_types
      self.algebraic_properties = algebraic_properties
      self.const_expr = const_expr

# helper variables for strings
tfloat = "float"
tint = "int"
tbool = "bool"
tuint = "uint"

commutative = "commutative "
associative = "associative "

# global dictionary of opcodes
opcodes = {}

def opcode(name, output_size, output_type, input_sizes, input_types,
           algebraic_properties, const_expr):
   assert name not in opcodes
   opcodes[name] = Opcode(name, output_size, output_type, input_sizes,
                          input_types, algebraic_properties, const_expr)

def unop_convert(name, in_type, out_type, const_expr):
   opcode(name, 0, out_type, [0], [in_type], "", const_expr)

def unop(name, ty, const_expr):
   opcode(name, 0, ty, [0], [ty], "", const_expr)

def unop_horiz(name, output_size, output_type, input_size, input_type,
               const_expr):
   opcode(name, output_size, output_type, [input_size], [input_type], "",
          const_expr)

def unop_reduce(name, output_size, output_type, input_type, prereduce_expr,
                reduce_expr, final_expr):
   def prereduce(src):
      return "(" + prereduce_expr.format(src=src) + ")"
   def final(src):
      return final_expr.format(src="(" + src + ")")
   def reduce_(src0, src1):
      return reduce_expr.format(src0=src0, src1=src1)
   src0 = prereduce("src0.x")
   src1 = prereduce("src0.y")
   src2 = prereduce("src0.z")
   src3 = prereduce("src0.w")
   unop_horiz(name + "2", output_size, output_type, 2, input_type,
              final(reduce_(src0, src1)))
   unop_horiz(name + "3", output_size, output_type, 3, input_type,
              final(reduce_(reduce_(src0, src1), src2)))
   unop_horiz(name + "4", output_size, output_type, 4, input_type,
              final(reduce_(reduce_(src0, src1), reduce_(src2, src3))))


# These two move instructions differ in what modifiers they support and what
# the negate modifier means. Otherwise, they are identical.
unop("fmov", tfloat, "src0")
unop("imov", tint, "src0")

unop("ineg", tint, "-src0")
unop("fneg", tfloat, "-src0")
unop("inot", tint, "~src0") # invert every bit of the integer
unop("fnot", tfloat, "(src0 == 0.0f) ? 1.0f : 0.0f")
unop("fsign", tfloat, "(src0 == 0.0f) ? 0.0f : ((src0 > 0.0f) ? 1.0f : -1.0f)")
unop("isign", tint, "(src0 == 0) ? 0 : ((src0 > 0) ? 1 : -1)")
unop("iabs", tint, "(src0 < 0) ? -src0 : src0")
unop("fabs", tfloat, "fabsf(src0)")
unop("fsat", tfloat, "(src0 > 1.0f) ? 1.0f : ((src0 <= 0.0f) ? 0.0f : src0)")
unop("frcp", tfloat, "1.0f / src0")
unop("frsq", tfloat, "1.0f / sqrtf(src0)")
unop("fsqrt", tfloat, "sqrtf(src0)")
unop("fexp2", tfloat, "exp2f(src0)")
unop("flog2", tfloat, "log2f(src0)")
unop_convert("f2i", tfloat, tint, "src0") # Float-to-integer conversion.
unop_convert("f2u", tfloat, tuint, "src0") # Float-to-unsigned conversion
unop_convert("i2f", tint, tfloat, "src0") # Integer-to-float conversion.
# Float-to-boolean conversion
unop_convert("f2b", tfloat, tbool, "src0 != 0.0f")
# Boolean-to-float conversion
unop_convert("b2f", tbool, tfloat, "src0 ? 1.0f : 0.0f")
# Int-to-boolean conversion
unop_convert("i2b", tint, tbool, "src0 != 0")
unop_convert("b2i", tbool, tint, "src0 ? 1 : 0") # Boolean-to-int conversion
unop_convert("u2f", tuint, tfloat, "src0") # Unsigned-to-float conversion.

# Unary floating-point rounding operations.


unop("ftrunc", tfloat, "truncf(src0)")
unop("fceil", tfloat, "ceilf(src0)")
unop("ffloor", tfloat, "floorf(src0)")
unop("ffract", tfloat, "src0 - floorf(src0)")
unop("fround_even", tfloat, "_mesa_roundevenf(src0)")


# Trigonometric operations.


unop("fsin", tfloat, "sinf(src0)")
unop("fcos", tfloat, "cosf(src0)")


# Partial derivatives.


unop("fddx", tfloat, "0.0f") # the derivative of a constant is 0.
unop("fddy", tfloat, "0.0f")
unop("fddx_fine", tfloat, "0.0f")
unop("fddy_fine", tfloat, "0.0f")
unop("fddx_coarse", tfloat, "0.0f")
unop("fddy_coarse", tfloat, "0.0f")


# Floating point pack and unpack operations.

def pack_2x16(fmt):
   unop_horiz("pack_" + fmt + "_2x16", 1, tuint, 2, tfloat, """
dst.x = (uint32_t) pack_fmt_1x16(src0.x);
dst.x |= ((uint32_t) pack_fmt_1x16(src0.y)) << 16;
""".replace("fmt", fmt))

def pack_4x8(fmt):
   unop_horiz("pack_" + fmt + "_4x8", 1, tuint, 4, tfloat, """
dst.x = (uint32_t) pack_fmt_1x8(src0.x);
dst.x |= ((uint32_t) pack_fmt_1x8(src0.y)) << 8;
dst.x |= ((uint32_t) pack_fmt_1x8(src0.z)) << 16;
dst.x |= ((uint32_t) pack_fmt_1x8(src0.w)) << 24;
""".replace("fmt", fmt))

def unpack_2x16(fmt):
   unop_horiz("unpack_" + fmt + "_2x16", 2, tfloat, 1, tuint, """
dst.x = unpack_fmt_1x16((uint16_t)(src0.x & 0xffff));
dst.y = unpack_fmt_1x16((uint16_t)(src0.x << 16));
""".replace("fmt", fmt))

def unpack_4x8(fmt):
   unop_horiz("unpack_" + fmt + "_4x8", 4, tfloat, 1, tuint, """
dst.x = unpack_fmt_1x8((uint8_t)(src0.x & 0xff));
dst.y = unpack_fmt_1x8((uint8_t)((src0.x >> 8) & 0xff));
dst.z = unpack_fmt_1x8((uint8_t)((src0.x >> 16) & 0xff));
dst.w = unpack_fmt_1x8((uint8_t)(src0.x >> 24));
""".replace("fmt", fmt))


pack_2x16("snorm")
pack_4x8("snorm")
pack_2x16("unorm")
pack_4x8("unorm")
pack_2x16("half")
unpack_2x16("snorm")
unpack_4x8("snorm")
unpack_2x16("unorm")
unpack_4x8("unorm")
unpack_2x16("half")


# Lowered floating point unpacking operations.


unop_horiz("unpack_half_2x16_split_x", 1, tfloat, 1, tuint,
           "unpack_half_1x16((uint16_t)(src0.x & 0xffff))")
unop_horiz("unpack_half_2x16_split_y", 1, tfloat, 1, tuint,
           "unpack_half_1x16((uint16_t)(src0.x >> 16))")


# Bit operations, part of ARB_gpu_shader5.


unop("bitfield_reverse", tuint, """
/* we're not winning any awards for speed here, but that's ok */
dst = 0;
for (unsigned bit = 0; bit < 32; bit++)
   dst |= ((src0 >> bit) & 1) << (31 - bit);
""")
unop("bit_count", tuint, """
dst = 0;
for (unsigned bit = 0; bit < 32; bit++) {
   if ((src0 >> bit) & 1)
      dst++;
}
""")

unop_convert("ufind_msb", tuint, tint, """
dst = -1;
for (int bit = 31; bit > 0; bit--) {
   if ((src0 >> bit) & 1) {
      dst = bit;
      break;
   }
}
""")

unop("ifind_msb", tint, """
dst = -1;
for (int bit = 31; bit >= 0; bit--) {
   /* If src0 < 0, we're looking for the first 0 bit.
    * if src0 >= 0, we're looking for the first 1 bit.
    */
   if ((((src0 >> bit) & 1) && (src0 >= 0)) ||
      (!((src0 >> bit) & 1) && (src0 < 0))) {
      dst = bit;
      break;
   }
}
""")

unop("find_lsb", tint, """
dst = -1;
for (unsigned bit = 0; bit < 32; bit++) {
   if ((src0 >> bit) & 1) {
      dst = bit;
      break;
   }
}
""")


for i in xrange(1, 5):
   for j in xrange(1, 5):
      unop_horiz("fnoise{0}_{1}".format(i, j), i, tfloat, j, tfloat, "0.0f")

def binop_convert(name, out_type, in_type, alg_props, const_expr):
   opcode(name, 0, out_type, [0, 0], [in_type, in_type], alg_props, const_expr)

def binop(name, ty, alg_props, const_expr):
   binop_convert(name, ty, ty, alg_props, const_expr)

def binop_compare(name, ty, alg_props, const_expr):
   binop_convert(name, tbool, ty, alg_props, const_expr)

def binop_horiz(name, out_size, out_type, src1_size, src1_type, src2_size,
                src2_type, const_expr):
   opcode(name, out_size, out_type, [src1_size, src2_size], [src1_type, src2_type],
          "", const_expr)

def binop_reduce(name, output_size, output_type, src_type, prereduce_expr,
                 reduce_expr, final_expr):
   def final(src):
      return final_expr.format(src= "(" + src + ")")
   def reduce_(src0, src1):
      return reduce_expr.format(src0=src0, src1=src1)
   def prereduce(src0, src1):
      return "(" + prereduce_expr.format(src0=src0, src1=src1) + ")"
   src0 = prereduce("src0.x", "src1.x")
   src1 = prereduce("src0.y", "src1.y")
   src2 = prereduce("src0.z", "src1.z")
   src3 = prereduce("src0.w", "src1.w")
   opcode(name + "2", output_size, output_type,
          [2, 2], [src_type, src_type], commutative,
          final(reduce_(src0, src1)))
   opcode(name + "3", output_size, output_type,
          [3, 3], [src_type, src_type], commutative,
          final(reduce_(reduce_(src0, src1), src2)))
   opcode(name + "4", output_size, output_type,
          [4, 4], [src_type, src_type], commutative,
          final(reduce_(reduce_(src0, src1), reduce_(src2, src3))))

binop("fadd", tfloat, commutative + associative, "src0 + src1")
binop("iadd", tint, commutative + associative, "src0 + src1")
binop("fsub", tfloat, "", "src0 - src1")
binop("isub", tint, "", "src0 - src1")

binop("fmul", tfloat, commutative + associative, "src0 * src1")
# low 32-bits of signed/unsigned integer multiply
binop("imul", tint, commutative + associative, "src0 * src1")
# high 32-bits of signed integer multiply
binop("imul_high", tint, commutative,
      "(int32_t)(((int64_t) src0 * (int64_t) src1) >> 32)")
# high 32-bits of unsigned integer multiply
binop("umul_high", tuint, commutative,
      "(uint32_t)(((uint64_t) src0 * (uint64_t) src1) >> 32)")

binop("fdiv", tfloat, "", "src0 / src1")
binop("idiv", tint, "", "src0 / src1")
binop("udiv", tuint, "", "src0 / src1")

# returns a boolean representing the carry resulting from the addition of
# the two unsigned arguments.

binop_convert("uadd_carry", tuint, tuint, commutative, "src0 + src1 < src0")

# returns a boolean representing the borrow resulting from the subtraction
# of the two unsigned arguments.

<<<<<<< HEAD
binop_convert("usub_borrow", tbool, tuint, "", "src0 < src1")
=======
binop_convert("usub_borrow", tuint, tuint, "", "src0 < src1")
>>>>>>> da5d4583

binop("fmod", tfloat, "", "src0 - src1 * floorf(src0 / src1)")
binop("umod", tuint, "", "src1 == 0 ? 0 : src0 % src1")

#
# Comparisons
#


# these integer-aware comparisons return a boolean (0 or ~0)

binop_compare("flt", tfloat, "", "src0 < src1")
binop_compare("fge", tfloat, "", "src0 >= src1")
binop_compare("feq", tfloat, commutative, "src0 == src1")
binop_compare("fne", tfloat, commutative, "src0 != src1")
binop_compare("ilt", tint, "", "src0 < src1")
binop_compare("ige", tint, "", "src0 >= src1")
binop_compare("ieq", tint, commutative, "src0 == src1")
binop_compare("ine", tint, commutative, "src0 != src1")
binop_compare("ult", tuint, "", "src0 < src1")
binop_compare("uge", tuint, "", "src0 >= src1")

# integer-aware GLSL-style comparisons that compare floats and ints

binop_reduce("ball_fequal",  1, tbool, tfloat, "{src0} == {src1}",
             "{src0} && {src1}", "{src}")
binop_reduce("bany_fnequal", 1, tbool, tfloat, "{src0} != {src1}",
             "{src0} || {src1}", "{src}")
binop_reduce("ball_iequal",  1, tbool, tint, "{src0} == {src1}",
             "{src0} && {src1}", "{src}")
binop_reduce("bany_inequal", 1, tbool, tint, "{src0} != {src1}",
             "{src0} || {src1}", "{src}")

# non-integer-aware GLSL-style comparisons that return 0.0 or 1.0

binop_reduce("fall_equal",  1, tfloat, tfloat, "{src0} == {src1}",
             "{src0} && {src1}", "{src} ? 1.0f : 0.0f")
binop_reduce("fany_nequal", 1, tfloat, tfloat, "{src0} != {src1}",
             "{src0} || {src1}", "{src} ? 1.0f : 0.0f")

# These comparisons for integer-less hardware return 1.0 and 0.0 for true
# and false respectively

binop("slt", tfloat, "", "(src0 < src1) ? 1.0f : 0.0f") # Set on Less Than
binop("sge", tfloat, "", "(src0 >= src1) ? 1.0f : 0.0f") # Set on Greater or Equal
binop("seq", tfloat, commutative, "(src0 == src1) ? 1.0f : 0.0f") # Set on Equal
binop("sne", tfloat, commutative, "(src0 != src1) ? 1.0f : 0.0f") # Set on Not Equal


binop("ishl", tint, "", "src0 << src1")
binop("ishr", tint, "", "src0 >> src1")
binop("ushr", tuint, "", "src0 >> src1")

# bitwise logic operators
#
# These are also used as boolean and, or, xor for hardware supporting
# integers.


binop("iand", tuint, commutative + associative, "src0 & src1")
binop("ior", tuint, commutative + associative, "src0 | src1")
binop("ixor", tuint, commutative + associative, "src0 ^ src1")


# floating point logic operators
#
# These use (src != 0.0) for testing the truth of the input, and output 1.0
# for true and 0.0 for false

binop("fand", tfloat, commutative,
      "((src0 != 0.0f) && (src1 != 0.0f)) ? 1.0f : 0.0f")
binop("for", tfloat, commutative,
      "((src0 != 0.0f) || (src1 != 0.0f)) ? 1.0f : 0.0f")
binop("fxor", tfloat, commutative,
      "(src0 != 0.0f && src1 == 0.0f) || (src0 == 0.0f && src1 != 0.0f) ? 1.0f : 0.0f")

binop_reduce("fdot", 1, tfloat, tfloat, "{src0} * {src1}", "{src0} + {src1}",
             "{src}")

binop_reduce("fdot_replicated", 4, tfloat, tfloat,
             "{src0} * {src1}", "{src0} + {src1}", "{src}")

opcode("fdph", 1, tfloat, [3, 4], [tfloat, tfloat], "",
       "src0.x * src1.x + src0.y * src1.y + src0.z * src1.z + src1.w")
opcode("fdph_replicated", 4, tfloat, [3, 4], [tfloat, tfloat], "",
       "src0.x * src1.x + src0.y * src1.y + src0.z * src1.z + src1.w")

binop("fmin", tfloat, "", "fminf(src0, src1)")
binop("imin", tint, commutative + associative, "src1 > src0 ? src0 : src1")
binop("umin", tuint, commutative + associative, "src1 > src0 ? src0 : src1")
binop("fmax", tfloat, "", "fmaxf(src0, src1)")
binop("imax", tint, commutative + associative, "src1 > src0 ? src1 : src0")
binop("umax", tuint, commutative + associative, "src1 > src0 ? src1 : src0")

# Saturated vector add for 4 8bit ints.
binop("usadd_4x8", tint, commutative + associative, """
dst = 0;
for (int i = 0; i < 32; i += 8) {
   dst |= MIN2(((src0 >> i) & 0xff) + ((src1 >> i) & 0xff), 0xff) << i;
}
""")

# Saturated vector subtract for 4 8bit ints.
binop("ussub_4x8", tint, "", """
dst = 0;
for (int i = 0; i < 32; i += 8) {
   int src0_chan = (src0 >> i) & 0xff;
   int src1_chan = (src1 >> i) & 0xff;
   if (src0_chan > src1_chan)
      dst |= (src0_chan - src1_chan) << i;
}
""")

# vector min for 4 8bit ints.
binop("umin_4x8", tint, commutative + associative, """
dst = 0;
for (int i = 0; i < 32; i += 8) {
   dst |= MIN2((src0 >> i) & 0xff, (src1 >> i) & 0xff) << i;
}
""")

# vector max for 4 8bit ints.
binop("umax_4x8", tint, commutative + associative, """
dst = 0;
for (int i = 0; i < 32; i += 8) {
   dst |= MAX2((src0 >> i) & 0xff, (src1 >> i) & 0xff) << i;
}
""")

# unorm multiply: (a * b) / 255.
binop("umul_unorm_4x8", tint, commutative + associative, """
dst = 0;
for (int i = 0; i < 32; i += 8) {
   int src0_chan = (src0 >> i) & 0xff;
   int src1_chan = (src1 >> i) & 0xff;
   dst |= ((src0_chan * src1_chan) / 255) << i;
}
""")

binop("fpow", tfloat, "", "powf(src0, src1)")

binop_horiz("pack_half_2x16_split", 1, tuint, 1, tfloat, 1, tfloat,
            "pack_half_1x16(src0.x) | (pack_half_1x16(src1.x) << 16)")

binop_convert("bfm", tuint, tint, "", """
int offset = src0, bits = src1;
if (offset < 0 || bits < 0 || offset + bits > 32)
   dst = 0; /* undefined per the spec */
else
   dst = ((1 << bits)- 1) << offset;
""")

opcode("ldexp", 0, tfloat, [0, 0], [tfloat, tint], "", """
dst = ldexpf(src0, src1);
/* flush denormals to zero. */
if (!isnormal(dst))
   dst = copysignf(0.0f, src0);
""")

# Combines the first component of each input to make a 2-component vector.

binop_horiz("vec2", 2, tuint, 1, tuint, 1, tuint, """
dst.x = src0.x;
dst.y = src1.x;
""")

def triop(name, ty, const_expr):
   opcode(name, 0, ty, [0, 0, 0], [ty, ty, ty], "", const_expr)
def triop_horiz(name, output_size, src1_size, src2_size, src3_size, const_expr):
   opcode(name, output_size, tuint,
   [src1_size, src2_size, src3_size],
   [tuint, tuint, tuint], "", const_expr)

triop("ffma", tfloat, "src0 * src1 + src2")

triop("flrp", tfloat, "src0 * (1 - src2) + src1 * src2")

# Conditional Select
#
# A vector conditional select instruction (like ?:, but operating per-
# component on vectors). There are two versions, one for floating point
# bools (0.0 vs 1.0) and one for integer bools (0 vs ~0).


triop("fcsel", tfloat, "(src0 != 0.0f) ? src1 : src2")
opcode("bcsel", 0, tuint, [0, 0, 0],
      [tbool, tuint, tuint], "", "src0 ? src1 : src2")

triop("bfi", tuint, """
unsigned mask = src0, insert = src1, base = src2;
if (mask == 0) {
   dst = base;
} else {
   unsigned tmp = mask;
   while (!(tmp & 1)) {
      tmp >>= 1;
      insert <<= 1;
   }
   dst = (base & ~mask) | (insert & mask);
}
""")

opcode("ubitfield_extract", 0, tuint,
       [0, 1, 1], [tuint, tint, tint], "", """
unsigned base = src0;
int offset = src1.x, bits = src2.x;
if (bits == 0) {
   dst = 0;
} else if (bits < 0 || offset < 0 || offset + bits > 32) {
   dst = 0; /* undefined per the spec */
} else {
   dst = (base >> offset) & ((1 << bits) - 1);
}
""")
opcode("ibitfield_extract", 0, tint,
       [0, 1, 1], [tint, tint, tint], "", """
int base = src0;
int offset = src1.x, bits = src2.x;
if (bits == 0) {
   dst = 0;
} else if (offset < 0 || bits < 0 || offset + bits > 32) {
   dst = 0;
} else {
   dst = (base << (32 - offset - bits)) >> offset; /* use sign-extending shift */
}
""")

# Combines the first component of each input to make a 3-component vector.

triop_horiz("vec3", 3, 1, 1, 1, """
dst.x = src0.x;
dst.y = src1.x;
dst.z = src2.x;
""")

def quadop_horiz(name, output_size, src1_size, src2_size, src3_size,
                 src4_size, const_expr):
   opcode(name, output_size, tuint,
          [src1_size, src2_size, src3_size, src4_size],
          [tuint, tuint, tuint, tuint],
          "", const_expr)

opcode("bitfield_insert", 0, tuint, [0, 0, 1, 1],
       [tuint, tuint, tint, tint], "", """
unsigned base = src0, insert = src1;
int offset = src2.x, bits = src3.x;
if (bits == 0) {
   dst = 0;
} else if (offset < 0 || bits < 0 || bits + offset > 32) {
   dst = 0;
} else {
   unsigned mask = ((1 << bits) - 1) << offset;
   dst = (base & ~mask) | ((insert << bits) & mask);
}
""")

quadop_horiz("vec4", 4, 1, 1, 1, 1, """
dst.x = src0.x;
dst.y = src1.x;
dst.z = src2.x;
dst.w = src3.x;
""")

<|MERGE_RESOLUTION|>--- conflicted
+++ resolved
@@ -366,11 +366,7 @@
 # returns a boolean representing the borrow resulting from the subtraction
 # of the two unsigned arguments.
 
-<<<<<<< HEAD
-binop_convert("usub_borrow", tbool, tuint, "", "src0 < src1")
-=======
 binop_convert("usub_borrow", tuint, tuint, "", "src0 < src1")
->>>>>>> da5d4583
 
 binop("fmod", tfloat, "", "src0 - src1 * floorf(src0 / src1)")
 binop("umod", tuint, "", "src1 == 0 ? 0 : src0 % src1")
